--- conflicted
+++ resolved
@@ -14,16 +14,10 @@
     /// Retrieves a system-level prompt template based on the specified prompt context.
     /// </summary>
     /// <param name="context">The context used to determine the type of system prompt.
-<<<<<<< HEAD
-    /// Examples include predefined contexts such as Business, Military, or Ocr.</param>
-    /// <returns>An instance of <see cref="PromptTemplate"/> corresponding to the given context.</returns>
-    PromptTemplate GetSystemPrompt(PromptPersona context);
-=======
     /// Examples include predefined contexts such as Business, Military, Ocr, or Custom.
     /// If no context is provided, a default context is used.</param>
     /// <returns>An instance of <see cref="PromptTemplate"/> corresponding to the specified context.</returns>
     PromptTemplate GetSystemPrompt(PromptPersona? context = null);
->>>>>>> b0431911
 
     /// <summary>
     /// Retrieves the system-defined prompt template used for generating titles.

--- conflicted
+++ resolved
@@ -100,10 +100,7 @@
 - [ ] True up web and desktop fonts
 - [ ] When rendering the response of an assistant message, if a code block is present we need to foce it to "scroll" horizontally.  Need CSS tweaks. Noticed when testing JSON files.
 - [ ] When click a citation from a non-pdf or image based document you get error. Its because the citation viewer expects image.
-<<<<<<< HEAD
+- [ ] The use of mime-types in the API is requiring major refactoring and centralization. It has been started.
 
-### Randome Notes
-- Test Vision Models with this repo... https://github.com/JensWalter/my-receipts
-=======
-- [ ] The use of mime-types in the API is requiring major refactoring and centralization. It has been started.
->>>>>>> 95e6ddba
+### Random Notes
+- Test Vision Models with this repo... https://github.com/JensWalter/my-receipts
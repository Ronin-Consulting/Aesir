--- conflicted
+++ resolved
@@ -26,7 +26,6 @@
     public static void Main(string[] args)
     {
         var builder = WebApplication.CreateBuilder(args);
-<<<<<<< HEAD
 
         // Register basic services needed for database configuration loading
         builder.Services.AddSingleton<IDbContext, PgDbContext>(p =>
@@ -36,11 +35,6 @@
         
         // Load configuration from database, replacing any file configuration (if turned on)
         LoadDatabaseConfiguration(builder);
-=======
-        
-        #region AI Backend Clients
-        var useOpenAi = builder.Configuration.GetValue<bool>("Inference:UseOpenAICompatible");
->>>>>>> b0431911
 
         #region AI Backend Clients
         
@@ -95,7 +89,7 @@
                             var endpoint = inferenceEngine.Configuration["Endpoint"] ??
                                            throw new InvalidOperationException("Ollama Endpoint not configured");
                             client.BaseAddress = new Uri($"{endpoint}/api");
-                        }).SetHandlerLifetime(TimeSpan.FromMinutes(2))
+                        }).SetHandlerLifetime(TimeSpan.FromMinutes(5))
                         .AddPolicyHandler(HttpPolicyExtensions
                             .HandleTransientHttpError()
                             .OrResult(msg => msg.StatusCode == System.Net.HttpStatusCode.NotFound)
@@ -153,7 +147,6 @@
                 }
             }
         }
-<<<<<<< HEAD
         
         // load general settings (from file or db)
         var generalSettings = builder.Configuration.GetSection("GeneralSettings")
@@ -164,77 +157,6 @@
                            throw new InvalidOperationException("SttModelPath not configured");
         var vadModelPath = generalSettings["VadModelPath"] ?? 
                            throw new InvalidOperationException("VadModelPath not configured");
-=======
-        else
-        {
-            // should be transient to always get fresh kernel
-            builder.Services.AddTransient<IModelsService, AesirOllama.ModelsService>();
-            builder.Services.AddTransient<IChatService>(serviceProvider =>
-            {
-                var logger = serviceProvider.GetRequiredService<ILogger<AesirOllama.ChatService>>();
-                var ollamApiClient = serviceProvider.GetRequiredService<OllamaApiClient>();
-                var kernel = serviceProvider.GetRequiredService<Kernel>();
-                var chatCompletionService = serviceProvider.GetRequiredService<IChatCompletionService>();
-                var chatHistoryService = serviceProvider.GetRequiredService<IChatHistoryService>();
-                var conversationDocumentCollectionService =
-                    serviceProvider.GetRequiredService<IConversationDocumentCollectionService>();
-
-                var enableThinking = builder.Configuration.GetValue<bool?>("Inference:Ollama:EnableChatModelThinking");
-
-                return new AesirOllama.ChatService(
-                    logger,
-                    ollamApiClient,
-                    kernel,
-                    chatCompletionService,
-                    chatHistoryService,
-                    conversationDocumentCollectionService,
-                    enableThinking ?? false
-                );
-            });
-
-            builder.Services.AddTransient<AesirOllama.VisionModelConfig>(serviceProvider =>
-            {
-                var configuration = serviceProvider.GetRequiredService<IConfiguration>();
-                return new AesirOllama.VisionModelConfig
-                {
-                    ModelId = configuration.GetValue<string>("Inference:Ollama:VisionModel") ?? "NoVisionModel",
-                };
-            });
-            // should be transient so during dispose we unload model
-            builder.Services.AddTransient<IVisionService, AesirOllama.VisionService>();
-
-            const string ollamaClientName = "OllamaApiClient";
-            builder.Services.AddHttpClient(ollamaClientName, client =>
-                {
-                    var endpoint = builder.Configuration["Inference:Ollama:Endpoint"] ??
-                                   throw new InvalidOperationException();
-                    client.BaseAddress = new Uri($"{endpoint}/api");
-                }).SetHandlerLifetime(TimeSpan.FromMinutes(5))
-                .AddPolicyHandler(HttpPolicyExtensions
-                    .HandleTransientHttpError()
-                    .OrResult(msg => msg.StatusCode == System.Net.HttpStatusCode.NotFound)
-                    .WaitAndRetryAsync(
-                        Backoff.DecorrelatedJitterBackoffV2(medianFirstRetryDelay: TimeSpan.FromMilliseconds(500),
-                            retryCount: 5))
-                ).AddHttpMessageHandler<LoggingHttpMessageHandler>();
-
-            builder.Services.AddTransient<LoggingHttpMessageHandler>();
-
-            builder.Services.AddTransient<OllamaApiClient>(p =>
-            {
-                var httpClientFactory = p.GetRequiredService<IHttpClientFactory>();
-
-                var httpClient = httpClientFactory.CreateClient(ollamaClientName);
-
-                // I don't like this... but need default model to do chat history summarization later..
-                // because Semantic Kernel is inflexible in this area
-                var modelNames =
-                    builder.Configuration.GetSection("Inference:OpenAI:ChatModels").Get<string[]>();
-
-                return new OllamaApiClient(httpClient, modelNames?.FirstOrDefault() ?? string.Empty);
-            });
-        }
->>>>>>> b0431911
 
         builder.Services.AddSingleton<ITtsService>(sp =>
         {

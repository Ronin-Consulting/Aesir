--- conflicted
+++ resolved
@@ -53,37 +53,10 @@
         
         foreach (var inferenceEngine in inferenceEngines)
         {
-<<<<<<< HEAD
-            // Changed to scoped for better performance - avoids expensive object creation per request
-            builder.Services.AddScoped<IChatService, AesirOpenAI.ChatService>();
-
-            builder.Services.AddTransient<IModelsService, AesirOpenAI.ModelsService>();
-            builder.Services.AddTransient<AesirOpenAI.VisionModelConfig>(serviceProvider =>
-=======
             switch (inferenceEngine.Type)
->>>>>>> a44f5153
             {
                 case InferenceEngineType.Ollama:
                 {
-<<<<<<< HEAD
-                    ModelId = configuration.GetValue<string>("Inference:OpenAI:VisionModel") ?? "NoVisionModel",
-                };
-            });
-            // Changed to scoped for better performance while maintaining model lifecycle
-            builder.Services.AddTransient<IVisionService, AesirOpenAI.VisionService>();
-
-            var apiKey = builder.Configuration["Inference:OpenAI:ApiKey"] ??
-                         throw new InvalidOperationException("OpenAI API key not configured");
-
-            var apiCreds = new ApiKeyCredential(apiKey);
-            var endPoint = builder.Configuration["Inference:OpenAI:Endpoint"];
-
-            if (string.IsNullOrEmpty(endPoint))
-                builder.Services.AddSingleton(new OpenAIClient(apiCreds));
-            else
-            {
-                builder.Services.AddSingleton(new OpenAIClient(apiCreds, new OpenAIClientOptions()
-=======
                     // should be transient to always get fresh kernel
                     builder.Services.AddTransient<IModelsService, AesirOllama.ModelsService>();
                     builder.Services.AddTransient<IChatService>(serviceProvider =>
@@ -116,7 +89,7 @@
                             ModelId = ragVisionModel
                         };
                     });
-                    // should be transient so during dispose we unload model
+                    // Changed to scoped for better performance while maintaining model lifecycle
                     builder.Services.AddTransient<IVisionService, AesirOllama.VisionService>();
 
                     const string ollamaClientName = "OllamaApiClient";
@@ -147,7 +120,6 @@
                     break;
                 }
                 case InferenceEngineType.OpenAICompatible:
->>>>>>> a44f5153
                 {
                     // should be transient to always get fresh kernel
                     builder.Services.AddTransient<IModelsService, AesirOpenAI.ModelsService>();
@@ -183,77 +155,6 @@
                 }
             }
         }
-<<<<<<< HEAD
-        else
-        {
-            // Changed to scoped for better performance - avoids expensive object creation per request
-            builder.Services.AddTransient<IModelsService, AesirOllama.ModelsService>();
-            builder.Services.AddScoped<IChatService>(serviceProvider =>
-            {
-                var logger = serviceProvider.GetRequiredService<ILogger<AesirOllama.ChatService>>();
-                var ollamApiClient = serviceProvider.GetRequiredService<OllamaApiClient>();
-                var kernel = serviceProvider.GetRequiredService<Kernel>();
-                var chatCompletionService = serviceProvider.GetRequiredService<IChatCompletionService>();
-                var chatHistoryService = serviceProvider.GetRequiredService<IChatHistoryService>();
-                var conversationDocumentCollectionService =
-                    serviceProvider.GetRequiredService<IConversationDocumentCollectionService>();
-
-                var enableThinking = builder.Configuration.GetValue<bool?>("Inference:Ollama:EnableChatModelThinking");
-
-                return new AesirOllama.ChatService(
-                    logger,
-                    ollamApiClient,
-                    kernel,
-                    chatCompletionService,
-                    chatHistoryService,
-                    conversationDocumentCollectionService,
-                    enableThinking ?? false
-                );
-            });
-
-            builder.Services.AddTransient<AesirOllama.VisionModelConfig>(serviceProvider =>
-            {
-                var configuration = serviceProvider.GetRequiredService<IConfiguration>();
-                return new AesirOllama.VisionModelConfig
-                {
-                    ModelId = configuration.GetValue<string>("Inference:Ollama:VisionModel") ?? "NoVisionModel",
-                };
-            });
-            // Changed to scoped for better performance while maintaining model lifecycle
-            builder.Services.AddTransient<IVisionService, AesirOllama.VisionService>();
-
-            const string ollamaClientName = "OllamaApiClient";
-            builder.Services.AddHttpClient(ollamaClientName, client =>
-                {
-                    var endpoint = builder.Configuration["Inference:Ollama:Endpoint"] ??
-                                   throw new InvalidOperationException();
-                    client.BaseAddress = new Uri($"{endpoint}/api");
-                }).SetHandlerLifetime(TimeSpan.FromMinutes(5))
-                .AddPolicyHandler(HttpPolicyExtensions
-                    .HandleTransientHttpError()
-                    .OrResult(msg => msg.StatusCode == System.Net.HttpStatusCode.NotFound)
-                    .WaitAndRetryAsync(
-                        Backoff.DecorrelatedJitterBackoffV2(medianFirstRetryDelay: TimeSpan.FromMilliseconds(500),
-                            retryCount: 5))
-                ).AddHttpMessageHandler<LoggingHttpMessageHandler>();
-
-            builder.Services.AddTransient<LoggingHttpMessageHandler>();
-
-            builder.Services.AddTransient<OllamaApiClient>(p =>
-            {
-                var httpClientFactory = p.GetRequiredService<IHttpClientFactory>();
-
-                var httpClient = httpClientFactory.CreateClient(ollamaClientName);
-
-                // I don't like this... but need default model to do chat history summarization later..
-                // because Semantic Kernel is inflexible in this area
-                var modelNames =
-                    builder.Configuration.GetSection("Inference:OpenAI:ChatModels").Get<string[]>();
-
-                return new OllamaApiClient(httpClient, modelNames?.FirstOrDefault() ?? string.Empty);
-            });
-        }
-=======
         
         // load speech settings
         var ttsModelPath = generalSettings["TtsModelPath"] ?? 
@@ -262,7 +163,6 @@
                            throw new InvalidOperationException("SttModelPath not configured");
         var vadModelPath = generalSettings["VadModelPath"] ?? 
                            throw new InvalidOperationException("VadModelPath not configured");
->>>>>>> a44f5153
 
         builder.Services.AddSingleton<ITtsService>(sp =>
         {
@@ -291,7 +191,6 @@
         });
 
         #endregion
-<<<<<<< HEAD
 
         // Configure connection pooling with NpgsqlDataSource
         builder.Services.AddSingleton<NpgsqlDataSource>(provider =>
@@ -314,9 +213,6 @@
         builder.Services.AddSingleton<IDbContext, PgDbContext>();
 
         builder.Services.AddSingleton<IConfigurationService, ConfigurationService>();
-=======
-        
->>>>>>> a44f5153
         builder.Services.AddSingleton<IMcpServerService, McpServerService>();
         builder.Services.AddSingleton<IChatHistoryService, ChatHistoryService>();
         builder.Services.AddSingleton<IFileStorageService, FileStorageService>();
@@ -373,8 +269,6 @@
         appLifetime.ApplicationStopping.Register(() => { modelsService.UnloadAllModelsAsync().Wait(); });
         
         app.Run();
-<<<<<<< HEAD
-=======
     }
 
     private static IServiceCollection RegisterMigratorServices(WebApplicationBuilder builder, IServiceCollection services)
@@ -540,7 +434,6 @@
                 }
             }
         }
->>>>>>> a44f5153
     }
     
     private static void EnsureDatabaseMigrations(WebApplicationBuilder builder)

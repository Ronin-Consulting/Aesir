using Aesir.Api.Server.Models;
using Aesir.Api.Server.Services;
using Aesir.Common.Models;
using Microsoft.AspNetCore.Mvc;

namespace Aesir.Api.Server.Controllers
{
    /// <summary>
    /// Controller for managing chat completion requests and responses.
    /// </summary>
    [ApiController]
    [Route("chat/completions")]
    [Produces("application/json")]
<<<<<<< HEAD
    public class ChatController(IChatService chatService, IConfigurationService configurationService) : ControllerBase
    {   
=======
    public class ChatController(IChatService chatService) : ControllerBase
    {
        /// <summary>
        /// Handles a chat completion request and returns the result asynchronously.
        /// </summary>
        /// <param name="request">The chat completion request containing conversation details and model parameters.</param>
        /// <returns>A task representing the asynchronous operation that returns the chat completion result.</returns>
>>>>>>> b0431911
        [HttpPost]
        public async Task<AesirChatResult> ChatCompletionsAsync([FromBody] AesirChatRequest request)
        {
            return await chatService.ChatCompletionsAsync(request);
        }

        /// <summary>
        /// Processes a chat completion request and returns a streamed response with chunks of data.
        /// </summary>
        /// <param name="request">The chat completion request containing conversation data and model parameters.</param>
        /// <returns>An async enumerable of <see cref="AesirChatStreamedResult"/> representing streamed chat completion results.</returns>
        [HttpPost("streamed")]
        public IAsyncEnumerable<AesirChatStreamedResult> ChatCompletionsStreamedAsync([FromBody] AesirChatRequest request)
        {
            return chatService.ChatCompletionsStreamedAsync(request);
        }
        
        [HttpPost("agent")]
        public async Task<AesirChatResult> AgentChatCompletionsAsync([FromBody] AesirAgentChatRequestBase request)
        {
            var agent = await configurationService.GetAgentAsync(request.AgentId.Value);

            var chatRequest = new AesirChatRequest()
            {
                ChatSessionId = request.ChatSessionId,
                ChatSessionUpdatedAt = request.ChatSessionUpdatedAt,
                ClientDateTime = request.ClientDateTime,
                Conversation = request.Conversation,
                EnableThinking = true, // TODO should eventually be configuration on agent (it's an override of inference engine value)
                MaxTokens = 8192, // TODO should eventually be configuration on agent
                Model = agent.ChatModel,
                Temperature = 0.1, // TODO should eventually be configuration on agent
                Title = request.Title,
                TopP = 1.0, // TODO should eventually be configuration on agent
                User = request.User
            };
            
            // TODO we will need to look up the right inference engine and tell the
            // TODO chat completion service which one to use (or maybe lookup the right chat completion service?)
            // TODO this should match what we register in Program.cs > Main
            
            return await chatService.ChatCompletionsAsync(chatRequest);
        }

        [HttpPost("agent/streamed")]
        public async Task<IAsyncEnumerable<AesirChatStreamedResult>> AgentChatCompletionsStreamedAsync([FromBody] AesirAgentChatRequestBase request)
        {
            var agent = await configurationService.GetAgentAsync(request.AgentId.Value);
            
            var chatRequest = new AesirChatRequest()
            {
                ChatSessionId = request.ChatSessionId,
                ChatSessionUpdatedAt = request.ChatSessionUpdatedAt,
                ClientDateTime = request.ClientDateTime,
                Conversation = request.Conversation,
                EnableThinking = true,
                MaxTokens = 8192, // TODO should be configuration on agent
                Model = agent.ChatModel,
                Temperature = 0.1, // TODO should be configuration on agent
                Title = request.Title,
                TopP = 1.0, // TODO should be configuration on agent
                User = request.User
            };
            
            // TODO we will need to look up the right inference engine and tell the
            // TODO chat completion service which one to use (or maybe lookup the right chat completion service?)
            
            return chatService.ChatCompletionsStreamedAsync(chatRequest);
        }
    }
}<|MERGE_RESOLUTION|>--- conflicted
+++ resolved
@@ -11,18 +11,13 @@
     [ApiController]
     [Route("chat/completions")]
     [Produces("application/json")]
-<<<<<<< HEAD
     public class ChatController(IChatService chatService, IConfigurationService configurationService) : ControllerBase
     {   
-=======
-    public class ChatController(IChatService chatService) : ControllerBase
-    {
         /// <summary>
         /// Handles a chat completion request and returns the result asynchronously.
         /// </summary>
         /// <param name="request">The chat completion request containing conversation details and model parameters.</param>
         /// <returns>A task representing the asynchronous operation that returns the chat completion result.</returns>
->>>>>>> b0431911
         [HttpPost]
         public async Task<AesirChatResult> ChatCompletionsAsync([FromBody] AesirChatRequest request)
         {

--- conflicted
+++ resolved
@@ -245,8 +245,7 @@
                                                         <MultiBinding
                                                             Converter="{x:Static converters:BooleanAndConverter.Instance}">
                                                             <Binding Path="SelectedFileEnabled" />
-<<<<<<< HEAD
-                                                            <Binding Path="IsSystemConfigurationComplete" />
+                                                            <Binding Path="ConfigurationReadiness.IsReady" />
                                                             <Binding Path="ToolsAvailable"
                                                                      Mode="OneWay"
                                                                      Converter="{StaticResource ToolRequestExistsConverter}">
@@ -254,9 +253,6 @@
                                                                     <x:Static Member="common:AesirTools.WebToolName" />
                                                                 </Binding.ConverterParameter>
                                                             </Binding>
-=======
-                                                            <Binding Path="ConfigurationReadiness.IsReady" />
->>>>>>> fa45cc7b
                                                         </MultiBinding>
                                                     </Button.IsEnabled>
                                                     <avalonia:MaterialIcon Kind="Paperclip" Width="20" Height="34" />
@@ -290,8 +286,7 @@
                                                     <Button.IsEnabled>
                                                         <MultiBinding
                                                             Converter="{x:Static converters:BooleanAndConverter.Instance}">
-<<<<<<< HEAD
-                                                            <Binding Path="IsSystemConfigurationComplete" />
+                                                            <Binding Path="ConfigurationReadiness.IsReady" />
                                                             <Binding Path="ToolsAvailable"
                                                                      Mode="OneWay"
                                                                      Converter="{StaticResource ToolRequestExistsConverter}">
@@ -299,9 +294,6 @@
                                                                     <x:Static Member="common:AesirTools.WebToolName" />
                                                                 </Binding.ConverterParameter>
                                                             </Binding>
-=======
-                                                            <Binding Path="ConfigurationReadiness.IsReady" />
->>>>>>> fa45cc7b
                                                         </MultiBinding>
                                                     </Button.IsEnabled>
                                                 </ToggleButton>

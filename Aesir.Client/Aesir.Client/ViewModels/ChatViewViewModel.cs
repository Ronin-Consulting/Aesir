﻿using System;
using System.Collections.Generic;
using System.Collections.ObjectModel;
using System.Linq;
using System.Threading.Tasks;
using System.Windows.Input;
using Aesir.Client.Messages;
using Aesir.Client.Models;
using Aesir.Client.Services;
using Aesir.Common.FileTypes;
using Aesir.Common.Models;
using Aesir.Common.Prompts;
using Avalonia;
using Avalonia.Controls;
using Avalonia.Controls.ApplicationLifetimes;
using Avalonia.Platform.Storage;
using Avalonia.Threading;
using CommunityToolkit.Mvvm.ComponentModel;
using CommunityToolkit.Mvvm.DependencyInjection;
using CommunityToolkit.Mvvm.Input;
using CommunityToolkit.Mvvm.Messaging;
using CommunityToolkit.Mvvm.Messaging.Messages;
using Microsoft.Extensions.Logging;

namespace Aesir.Client.ViewModels;

/// <summary>
/// ViewModel for managing the main application's functionality, interactions, and state transitions.
/// </summary>
/// <remarks>
/// This class implements MVVM design patterns and utilizes CommunityToolkit.Mvvm for state tracking, messaging,
/// and command execution. It facilitates operations such as chat management, speech processing, file uploads,
/// and lifecycle management while integrating with other services and view models.
/// </remarks>
public partial class ChatViewViewModel : ObservableRecipient, IRecipient<PropertyChangedMessage<Guid?>>,
    IRecipient<FileUploadStatusMessage>, IRecipient<RegenerateMessageMessage>, IDisposable
{
    /// <summary>
    /// Represents the default value used for agent selection in the user interface.
    /// This value is utilized when no specific agent has been chosen by the user.
    /// Serves as an indicator for uninitialized or default states related to agent selection.
    /// </summary>
    private const string DefaultAgentNameValue = "Select an agent";
    
    /// <summary>
    /// Represents the state of the panel within the main view.
    /// When true, the panel is open; when false, it is closed.
    /// Used to control the visibility or expanded state of the panel in the ChatViewViewModel.
    /// </summary>
    [ObservableProperty] private bool _panelOpen;

    /// <summary>
    /// Indicates whether the application is currently engaged in sending a chat message
    /// or processing a file operation. This boolean value can be used to control user interface
    /// behavior and manage application logic during these activities.
    /// </summary>
    [ObservableProperty] [NotifyPropertyChangedRecipients]
    private bool _sendingChatOrProcessingFile;

    /// <summary>
    /// Represents whether a chat message is currently available or present.
    /// This property is utilized for managing the state of chat messages
    /// within the application's ViewModel.
    /// </summary>
    [ObservableProperty] private bool _hasChatMessage;

    /// <summary>
    /// Represents the state indicating if a conversation has been initiated in the chat session.
    /// Used to control application logic, such as enabling or disabling features
    /// or UI elements tied to the active conversation state.
    /// </summary>
    [ObservableProperty] private bool _conversationStarted;

    /// <summary>
    /// Collection of available agents that can be selected or used within the application.
    /// </summary>
    public ObservableCollection<AesirAgentBase> AvailableAgents { get; set; }

    /// <summary>
    /// Stores agent currently selected by the user in the application.
    /// </summary>
    [ObservableProperty] private AesirAgentBase? _selectedAgent;

    /// <summary>
    /// Stores the name of the agent currently selected by the user in the application.
    /// This property is initialized with a default value of "Select an agent" and
    /// updated whenever a user selects a specific agent from the available options.
    /// </summary>
    [ObservableProperty] private string? _selectedAgentName = DefaultAgentNameValue;

    /// <summary>
    /// Represents the currently selected file in the ChatViewViewModel.
    /// This property is used to handle and track the file selection state
    /// within the application's user interface and functionality.
    /// </summary>
    [ObservableProperty] private FileToUploadViewModel? _selectedFile;

    /// <summary>
    /// Determines whether the file selection functionality is enabled or disabled in the application.
    /// Used to control the state of user interactions related to file selection.
    /// </summary>
    [ObservableProperty] private bool _selectedFileEnabled = true;

    /// <summary>
    /// Represents the current text content of the chat message in the application's ViewModel.
    /// Serves as the backing field for the <see cref="ChatMessage"/> property.
    /// Used to store user input for sending messages in the chat interface.
    /// </summary>
    private string? _chatMessage;

    /// <summary>
    /// Represents the text content of the chat message being composed or edited by the user.
    /// This property supports data binding to the user interface and is updated in real-time
    /// as the user types. It also checks if the input is non-empty to toggle related functionality.
    /// </summary>
    public string? ChatMessage
    {
        get => _chatMessage;
        set
        {
            SetProperty(ref _chatMessage, value);
            HasChatMessage = !string.IsNullOrWhiteSpace(value);
        }
    }

    /// <summary>
    /// Represents a collection of messages exchanged during a conversation.
    /// This property is an observable collection containing instances of <see cref="MessageViewModel"/> that serve as the ViewModels for individual chat messages.
    /// It is utilized to populate the UI with the conversation messages and is updated as new messages are added or removed during the session.
    /// </summary>
    public ObservableCollection<MessageViewModel?> ConversationMessages { get; } = [];

    /// <summary>
    /// Command that toggles the visibility of the left panel in the application.
    /// When executed, it switches the panel's state between open and closed, improving user control over the interface layout.
    /// </summary>
    public ICommand ToggleLeftPane { get; }

    /// <summary>
    /// Represents a command to initiate or toggle a new chat session in the application.
    /// Typically bound to user interface elements to trigger the creation or reset of a chat thread.
    /// </summary>
    public ICommand ToggleNewChat { get; }
    
    public ICommand SelectAgent { get; }
    
    public ICommand ShowHandsFree { get; }

    /// <summary>
    /// Command that triggers the action to send a chat message asynchronously.
    /// Used by the ViewModel to handle the process of validating, preparing, and dispatching the message to the appropriate service or layer.
    /// This command supports asynchronous operations and integrates with the UI to enable or disable based on the execution status.
    /// </summary>
    public IAsyncRelayCommand SendMessageCommand => _sendMessageCommand ??= new AsyncRelayCommand(SendMessageAsync);

    /// <summary>
    /// A command used to initiate the file selection process within the file upload functionality of the application.
    /// Triggers an asynchronous operation to display a file picker or dialog, allowing users to select a file for upload.
    /// </summary>
    public IAsyncRelayCommand ShowFileSelectionCommand =>
        _showFileSelectionCommand ??= new AsyncRelayCommand(ShowFileSelectionAsync);

    /// <summary>
    /// Stores the asynchronous command instance used to send chat messages within the application.
    /// Associated with the <c>SendMessageAsync</c> method to handle the user's input and transmit messages.
    /// Ensures actions tied to sending messages are executed asynchronously to maintain UI responsiveness.
    /// </summary>
    private IAsyncRelayCommand? _sendMessageCommand;

    /// <summary>
    /// A private, nullable instance of an asynchronous command tied to the file selection functionality
    /// of the application. This command is initialized lazily to execute the <c>ShowFileSelectionAsync</c>
    /// method, ensuring efficient memory management and delayed resource allocation.
    /// </summary>
    private IAsyncRelayCommand? _showFileSelectionCommand;

    // Services
    /// <summary>
    /// A readonly field representing an instance of the application's shared state framework,
    /// utilized to manage and maintain cohesive state across various components of the application.
    /// </summary>
    private readonly ApplicationState _appState;

    /// <summary>
    /// Handles speech-related functionalities, such as converting text to speech, within the application.
    /// This variable holds a reference to an implementation of the <see cref="ISpeechService"/> interface,
    /// enabling the ViewModel to interact with speech-related operations, including speaking aloud and managing speech interactions.
    /// </summary>
    private readonly ISpeechService? _speechService;

    /// <summary>
    /// Handles chat session management operations such as loading chat sessions,
    /// processing chat requests, and ensuring the continuity of conversation flow.
    /// Acts as a key component for coordinating interactions and maintaining
    /// the state of chat-related data within the application.
    /// </summary>
    private readonly IChatSessionManager _chatSessionManager;

    /// <summary>
    /// Represents the logger instance used for capturing and recording log messages
    /// within the context of the ChatViewViewModel class. This includes logging
    /// errors, warnings, and informational messages during the execution of
    /// various operations such as handling chat functionality, toggling features,
    /// or reporting application states.
    /// </summary>
    private readonly ILogger<ChatViewViewModel> _logger;

    /// <summary>
    /// Represents a service to aid in navigation
    /// </summary>
    private readonly INavigationService _navigationService;

    /// <summary>
    /// Represents a service to show notifications
    /// </summary>
    private readonly INotificationService _notificationService;

    /// Represents the view model for the main view in the application.
    /// Handles core application state and provides commands for toggling chat history, starting a new chat, and controlling the microphone.
    /// Integrates services for speech recognition, chat session management, and file upload interactions.
    public ChatViewViewModel(
        ApplicationState appState,
        ISpeechService speechService,
        IChatSessionManager chatSessionManager,
        ILogger<ChatViewViewModel> logger,
        FileToUploadViewModel fileToUploadViewModel,
        INavigationService navigationService,
        INotificationService notificationService)
    {
        _appState = appState ?? throw new ArgumentNullException(nameof(appState));
        _speechService = speechService;
        _chatSessionManager = chatSessionManager ?? throw new ArgumentNullException(nameof(chatSessionManager));
        _logger = logger ?? throw new ArgumentNullException(nameof(logger));
        _navigationService = navigationService;
        _notificationService = notificationService;

        ToggleLeftPane = new RelayCommand(() => PanelOpen = !PanelOpen);
        ToggleNewChat = new RelayCommand(ExecuteNewChat);
        SelectAgent = new RelayCommand<AesirAgentBase>(ExecuteSelectAgent);
        ShowHandsFree = new RelayCommand(ExecuteShowHandsFree);

        SelectedFile = fileToUploadViewModel ?? throw new ArgumentNullException(nameof(fileToUploadViewModel));
        SelectedFile.IsActive = true;

        AvailableAgents = new ObservableCollection<AesirAgentBase>();
    }

    /// Resets the current chat session, clearing the selected chat session ID and removing any error messages.
    /// This method is used to initiate a new chat session, allowing the user to start fresh.
    /// Logs and displays an error message if an exception occurs during execution.
    private void ExecuteNewChat()
    {
        try
        {
            _appState.SelectedChatSessionId = null;
        }
        catch (Exception ex)
        {
            _logger.LogError(ex, "Failed to start new chat");
            _notificationService.ShowErrorNotification("Error", "Failed to start new chat. Please try again.");
        }
    }

    private void ExecuteSelectAgent(AesirAgentBase? agent)
    {
        if (agent != null)
        {
            SelectedAgent = agent;
            SelectedAgentName = agent.Name;
            _appState.SelectedAgent = agent;
            
            // TODO this needs to reload the chat MessageViewModel with the appropriate system message
        }
    }

    /// Toggles the microphone's active state asynchronously.
    /// Controls enabling or disabling the microphone functionality and interacts with other components like the speech service
    /// to provide necessary user feedback. Handles any errors gracefully by logging and displaying an appropriate error message.
    /// Exceptions:
    /// Throws an exception if there is an unexpected error during the process, which will be logged accordingly.
    private async void ExecuteShowHandsFree()
    {
        _navigationService.NavigateToHandsFree();
    }

    /// <summary>
    /// Triggered when the ViewModel is activated.
    /// Handles any setup or initialization required at the point of activation,
    /// including asynchronous tasks such as loading application state or configuring resources.
    /// </summary>
    protected override async void OnActivated()
    {
        base.OnActivated();

        await LoadApplicationStateAsync();
    }

    /// Handles the receipt of a property change message.
    /// Updates the application state based on the current and newly selected chat session IDs.
    /// Triggers a process to asynchronously load the appropriate chat session if the IDs do not match.
    /// <param name="message">The property change message containing the property name and its new value.</param>
    public void Receive(PropertyChangedMessage<Guid?> message)
    {
        if (message.PropertyName == nameof(ApplicationState.SelectedChatSessionId))
        {
            if (_appState.ChatSession?.Id != _appState.SelectedChatSessionId)
                Dispatcher.UIThread.InvokeAsync(async () => await LoadChatSessionAsync());
        }
    }

    /// Handles the received <see cref="FileUploadStatusMessage"/> instance to update the file upload processing state.
    /// <param name="message">The <see cref="FileUploadStatusMessage"/> containing the current status and processing state of the file upload.</param>
    public void Receive(FileUploadStatusMessage message)
    {
        SelectedFileEnabled = !message.IsProcessing;
        SendingChatOrProcessingFile = message.IsProcessing;
    }

    /// Processes a RegenerateMessageMessage by determining the type of the contained message
    /// and invoking the appropriate message regeneration logic.
    /// <param name="message">
    /// An instance of RegenerateMessageMessage that contains the message to be regenerated.
    /// The message can either be a user message or an assistant message, and corresponding
    /// handling logic is executed based on its type.
    /// </param>
    public void Receive(RegenerateMessageMessage message)
    {
        var messageViewModel = message.Value;

        switch (messageViewModel)
        {
            case UserMessageViewModel userMessage:
                _ = RegenerateMessageAsync(userMessage);
                break;
            case AssistantMessageViewModel assistantMessage:
                _ = RegenerateFromAssistantMessageAsync(assistantMessage);
                break;
        }
    }

    /// Asynchronously loads the application state, including configurations and session data,
    /// essential for initializing and preparing the application for interaction.
    /// <returns>
    /// A task that represents the asynchronous operation of loading the application state.
    /// </returns>
    private async Task LoadApplicationStateAsync()
    {
        await LoadSelectedAgentAsync();
        await LoadChatSessionAsync();
    }

    /// Asynchronously loads the selected model's data, updating the application state with the model's details.
    /// Manages error handling by setting appropriate error messages or updating the selected model name in case of success.
    /// <returns>A task representing the completion of the asynchronous model loading operation.</returns>
    private async Task LoadSelectedAgentAsync()
    {
        try
        {
            await _appState.LoadAvailableAgentsAsync();
            
            AvailableAgents.Clear();
            foreach (var agent in _appState.AvailableAgents)
                AvailableAgents.Add(agent);
            
            if (AvailableAgents.Count == 0)
                SelectedAgentName = "No agent available";
            else if (AvailableAgents.Count == 1)
                ExecuteSelectAgent(AvailableAgents.First());
        }
        catch (Exception ex)
        {
            _logger.LogError(ex, "Failed to load agents");
            _notificationService.ShowErrorNotification("Error", "Failed to load available agents. Please check your connection.");
            SelectedAgentName = "Error loading agents";
        }
    }

    /// Loads the current chat session asynchronously.
    /// Retrieves the chat session data using the chat session manager, updates the conversation messages,
    /// and manages the state of the application accordingly. Handles exceptions by logging errors and
    /// updating the error message if the operation fails.
    /// <returns>
    /// A Task that represents the asynchronous operation of loading the chat session.
    /// </returns>
    private async Task LoadChatSessionAsync()
    {
        try
        {
            await _chatSessionManager.LoadChatSessionAsync();
            ConversationStarted = _appState.SelectedChatSessionId != null;
            await RefreshConversationMessagesAsync();
        }
        catch (Exception ex)
        {
            _logger.LogError(ex, "Failed to load chat session");
            _notificationService.ShowErrorNotification("Error", "Failed to load chat session. Please try again.");
        }
    }

    /// Asynchronously refreshes and updates the list of conversation messages.
    /// Optimized to create ViewModels off the UI thread and batch UI updates for better performance.
    /// <returns>
    /// A task that represents the ongoing asynchronous operation for refreshing conversation messages.
    /// </returns>
    private async Task RefreshConversationMessagesAsync()
    {
        try
        {
            ConversationMessages.Clear();

            if (_appState.ChatSession != null)
            {
                var messages = _appState.ChatSession.GetMessages().ToList();
                
                // Create all ViewModels off the UI thread for better performance
                var messageViewModels = await Task.Run(async () =>
                {
                    var viewModels = new List<MessageViewModel?>();
                    
                    foreach (var message in messages)
                    {
                        var viewModel = await CreateMessageViewModelOffThreadAsync(message);
                        viewModels.Add(viewModel);
                    }
                    
                    return viewModels;
                });

                // Single UI thread update with all ViewModels
                await Dispatcher.UIThread.InvokeAsync(() =>
                {
                    foreach (var viewModel in messageViewModels.Where(vm => vm != null))
                    {
                        ConversationMessages.Add(viewModel);
                    }
                });
            }
        }
        catch (Exception ex)
        {
            _logger.LogError(ex, "Failed to refresh conversation messages");
            _notificationService.ShowErrorNotification("Error", "Failed to load conversation messages.");
        }
    }
<<<<<<< HEAD

    /// <summary>
    /// Creates a message ViewModel off the UI thread to improve performance during conversation loading.
    /// </summary>
    /// <param name="message">The chat message to create a ViewModel for.</param>
    /// <returns>A task that resolves to the created MessageViewModel or null if creation fails.</returns>
    private async Task<MessageViewModel?> CreateMessageViewModelOffThreadAsync(AesirChatMessage message)
    {
        MessageViewModel? messageViewModel = null;

        // Create ViewModel instance on background thread
        switch (message.Role)
        {
            case "user":
                messageViewModel = Ioc.Default.GetService<UserMessageViewModel>();
                break;

            case "assistant":
                messageViewModel = Ioc.Default.GetService<AssistantMessageViewModel>();
                break;

            case "system":
                messageViewModel = Ioc.Default.GetService<SystemMessageViewModel>();
                break;
        }

        // Set message content (this includes markdown rendering which is now optimized to run off UI thread)
        if (messageViewModel != null)
        {
            if (message.Role == "system")
            {
                await messageViewModel.SetMessage(AesirChatMessage.NewSystemMessage());
            }
            else
            {
                await messageViewModel.SetMessage(message);
            }
        }

        return messageViewModel;
    }

=======
 
>>>>>>> a44f5153
    /// Asynchronously adds a chat message to the conversation and associates it with the corresponding message view model.
    /// The association is determined by the message role (e.g., user, assistant, or system).
    /// <param name="message">The chat message object to be added to the conversation.</param>
    /// <returns>A task that represents the asynchronous operation.</returns>
    private async Task AddMessageToConversationAsync(AesirChatMessage message)
    {
        MessageViewModel? messageViewModel = null;

        switch (message.Role)
        {
            case "user":
                messageViewModel = Ioc.Default.GetService<UserMessageViewModel>();
                if (messageViewModel != null)
                    await messageViewModel.SetMessage(message);
                break;

            case "assistant":
                messageViewModel = Ioc.Default.GetService<AssistantMessageViewModel>();
                if (messageViewModel != null)
                    await messageViewModel.SetMessage(message);
                break;

            case "system":
                messageViewModel = Ioc.Default.GetService<SystemMessageViewModel>();
                if (messageViewModel != null)
                {
                    var promptPersona = _appState.SelectedAgent?.PromptPersona;
                    string? customContent = null;

                    if (promptPersona == PromptPersona.Custom)
                        customContent = _appState.SelectedAgent?.CustomPromptContent;
                    
                    // always reset the system message
                    await messageViewModel.SetMessage(AesirChatMessage.NewSystemMessage(promptPersona, customContent));
                }

                break;
        }

        if (messageViewModel != null)
        {
            ConversationMessages.Add(messageViewModel);
        }
    }

    /// Sends a chat message asynchronously.
    /// Validates the input message, ensures a model is selected, and handles the entire
    /// process of adding the user message to the conversation, providing a placeholder
    /// for the assistant response, and processing the chat request. Handles errors and
    /// updates relevant state properties during execution.
    /// <returns>A Task representing the asynchronous operation.</returns>
    private async Task SendMessageAsync()
    {
        if (string.IsNullOrWhiteSpace(ChatMessage))
        {
            return;
        }

        if (SelectedAgent == null)
        {
            _notificationService.ShowInformationNotification("Info", "Please select an agent before sending a message.");
            return;
        }

        var currentMessage = ChatMessage;
        ChatMessage = null;

        try
        {
            ConversationStarted = true;
            SendingChatOrProcessingFile = true;

            // Add user message to UI
            var userMessage = AesirChatMessage.NewUserMessage(currentMessage);

            if (SelectedFile?.IsVisible == true)
            {
                userMessage.AddFile(SelectedFile.FileName);
                SelectedFile.ClearFile();
            }

            await AddMessageToConversationAsync(userMessage);

            // Add placeholder for assistant response
            var assistantMessageViewModel = Ioc.Default.GetService<AssistantMessageViewModel>();
            if (assistantMessageViewModel == null)
            {
                throw new InvalidOperationException("Could not resolve AssistantMessageViewModel");
            }

            ConversationMessages.Add(assistantMessageViewModel);

            // Process the chat request
            await _chatSessionManager.ProcessChatRequestAsync(SelectedAgent.Id.Value, ConversationMessages);
        }
        catch (ArgumentException ex)
        {
            _logger.LogWarning(ex, "Invalid argument when sending message");
            _notificationService.ShowErrorNotification("Error", "Invalid input. Please check your message and try again.");
        }
        catch (InvalidOperationException ex)
        {
            _logger.LogError(ex, "Invalid operation when sending message");
            _notificationService.ShowErrorNotification("Error", "Unable to send message. Please try again.");
        }
        catch (Exception ex)
        {
            _logger.LogError(ex, "Unexpected error sending message");
            _notificationService.ShowErrorNotification("Error", "An unexpected error occurred. Please try again.");
        }
        finally
        {
            SendingChatOrProcessingFile = false;
        }
    }

    /// Asynchronously opens a file selection dialog that allows the user to select a PDF file.
    /// If a file is selected, it associates the file with the current conversation, initiates the upload process,
    /// and handles any errors that occur during the process, including logging and updating the error state.
    /// <return>Returns a Task that represents the asynchronous operation of displaying the file selection dialog and handling the selected file.</return>
    private async Task ShowFileSelectionAsync()
    {
        try
        {
            var files = await OpenFilePickerAsync();

            if (files.Count >= 1)
            {
                SelectedFile!.SetConversationId(_appState.ChatSession!.Conversation.Id);
                await RequestFileUpload(files[0]);
            }
        }
        catch (Exception ex)
        {
            _logger.LogError(ex, "Failed to show file selection dialog");
            _notificationService.ShowErrorNotification("Error", "Failed to open file selection dialog. Please try again.");
        }
    }

    private async Task<IReadOnlyList<IStorageFile>> OpenFilePickerAsync()
    {
        try
        {
            var topLevel = TopLevel.GetTopLevel(GetTopLevelControl());
            if (topLevel?.StorageProvider == null)
            {
                _logger.LogWarning("Storage provider not available");
                return Array.Empty<IStorageFile>();
            }

            return await topLevel.StorageProvider.OpenFilePickerAsync(new FilePickerOpenOptions
            {
                Title = "Upload File",
                AllowMultiple = false,
                FileTypeFilter = CreateDocumentFileTypeFilter()
            });
        }
        catch (Exception ex)
        {
            _logger.LogError(ex, "Failed to open file picker");
            return Array.Empty<IStorageFile>();
        }
    }

    /// <summary>
    /// Initiates a request to upload a file to the server.
    /// Sends a message containing the file path and associated conversation ID for processing.
    /// </summary>
    /// <param name="file">The file to be uploaded.</param>
    private async Task RequestFileUpload(IStorageFile file)
    {
        try
        {
            try
            {
                await using var stream = await file.OpenReadAsync();
            }
            catch (Exception e)
            {
                _logger.LogWarning("Attempted to upload inaccessible file");
                _notificationService.ShowErrorNotification("Error", "Invalid file path.");
                return;
            }

            if (_appState.ChatSession == null)
            {
                _logger.LogWarning("Attempted to upload file without an active chat session");
                _notificationService.ShowInformationNotification("Info", "Please start a chat session before uploading files.");
                return;
            }

            WeakReferenceMessenger.Default.Send(new FileUploadRequestMessage()
            {
                ConversationId = _appState.ChatSession.Conversation.Id,
                File = file
            });
        }
        catch (Exception ex)
        {
            _logger.LogError(ex, "Failed to request file upload for: {FileName}", file.Name);
            _notificationService.ShowErrorNotification("Error", "Failed to upload file. Please try again.");
        }
    }

    /// Asynchronously regenerates the conversation by resending a specified user message and removing all subsequent messages.
    /// This method identifies the given user message in the conversation, removes all messages that follow it (including the assistant's response),
    /// and resends the user message to restart the conversation flow.
    /// <param name="userMessageViewModel">An instance of <see cref="UserMessageViewModel"/> representing the user message to be regenerated.</param>
    /// <returns>A task that represents the asynchronous operation of regenerating the message.</returns>
    private async Task RegenerateMessageAsync(UserMessageViewModel userMessageViewModel)
    {
        // Find the index of the user message in the conversation
        var messageIndex = ConversationMessages.IndexOf(userMessageViewModel);
        if (messageIndex == -1) return;

        // Remove all messages after this user message (including the assistant response)
        for (var i = ConversationMessages.Count - 1; i > messageIndex; i--)
        {
            ConversationMessages.RemoveAt(i);
        }

        // Also remove messages from the chat session
        var messagesToRemove = _appState.ChatSession!.GetMessages().Skip(messageIndex).ToList();
        foreach (var msg in messagesToRemove)
        {
            _appState.ChatSession.RemoveMessage(msg);
        }

        // Re-send the user message by simulating the send process
        await ResendUserMessage(userMessageViewModel);
    }

    /// <summary>
    /// Regenerates a specified assistant message in the conversation history by removing related messages and
    /// re-sending the preceding user message to generate a new response.
    /// </summary>
    /// <param name="assistantMessageViewModel">The instance of the assistant message that needs to be regenerated.</param>
    /// <returns>A task that represents the asynchronous operation of regenerating the assistant message.</returns>
    private async Task RegenerateFromAssistantMessageAsync(AssistantMessageViewModel assistantMessageViewModel)
    {
        // Find the index of the assistant message in the conversation
        var assistantIndex = ConversationMessages.IndexOf(assistantMessageViewModel);
        if (assistantIndex is -1 or 0) return;

        // Find the preceding user message
        UserMessageViewModel? userMessage = null;
        for (var i = assistantIndex - 1; i >= 0; i--)
        {
            if (ConversationMessages[i] is UserMessageViewModel user)
            {
                userMessage = user;
                break;
            }
        }

        if (userMessage == null) return;

        // Remove the assistant message and all messages after it
        for (var i = ConversationMessages.Count - 1; i >= assistantIndex; i--)
        {
            ConversationMessages.RemoveAt(i);
        }

        // Also remove messages from the chat session (from assistant message onwards)
        var messagesToRemove = _appState.ChatSession!.GetMessages().Skip(assistantIndex).ToList();
        foreach (var msg in messagesToRemove)
        {
            _appState.ChatSession.RemoveMessage(msg);
        }

        // Re-send the user message by simulating the send process
        await ResendUserMessage(userMessage);
    }

    // ReSharper disable once UnusedParameter.Local
    /// Resends a user message by simulating the message sending process.
    /// This function performs necessary pre-checks, updates chat state, and handles message processing.
    /// <param name="userMessageViewModel">The user message view model representing the message to be resent.</param>
    /// <returns>A task representing the asynchronous operation of resending the user message.</returns>
    private async Task ResendUserMessage(UserMessageViewModel userMessageViewModel)
    {
        if (SelectedAgent == null)
        {
            _notificationService.ShowInformationNotification("Info", "Please select an agent before sending a message.");
            return;
        }

        ConversationStarted = true;
        SendingChatOrProcessingFile = true;

        // Create new assistant message view model
        var assistantMessageViewModel = Ioc.Default.GetService<AssistantMessageViewModel>();
        if (assistantMessageViewModel == null)
        {
            throw new InvalidOperationException("Could not resolve AssistantMessageViewModel");
        }

        ConversationMessages.Add(assistantMessageViewModel);

        await _chatSessionManager.ProcessChatRequestAsync(SelectedAgent.Id.Value, ConversationMessages);

        SendingChatOrProcessingFile = false;
    }

    /// Performs application-defined tasks associated with freeing, releasing, or resetting resources.
    /// Implements the IDisposable interface to allow resources to be released when the instance is no longer needed.
    /// <param name="disposing">
    /// A flag indicating whether to release both managed and unmanaged resources.
    /// If true, both managed and unmanaged resources are released; if false, only unmanaged resources are released.
    /// </param>
    protected virtual void Dispose(bool disposing)
    {
        if (disposing)
        {
            try
            {
                // Unregister messaging
                IsActive = false;

                // Dispose any managed resources if needed
                // ReSharper disable once SuspiciousTypeConversion.Global
                if (_speechService is IDisposable disposableSpeechService)
                {
                    disposableSpeechService.Dispose();
                }

                // Clear collections to help with memory management
                ConversationMessages.Clear();
            }
            catch (Exception ex)
            {
                _logger.LogError(ex, "Error during disposal");
            }
        }
    }

    /// Releases all resources used by the instance of ChatViewViewModel.
    /// This method ensures proper cleanup of managed resources, explicitly
    /// invoking the disposal process to free memory or other resources.
    /// Invokes the Dispose(bool) method and suppresses finalization to
    /// optimize garbage collection.
    public void Dispose()
    {
        Dispose(true);
        GC.SuppressFinalize(this);
    }

    /// Retrieves the top-level control of the application based on the current application lifetime.
    /// This method evaluates the application's lifetime type to identify whether it is running in a classic desktop environment
    /// or a single-view application environment, and accordingly returns the top-level control.
    /// Logs an error and returns null if an exception occurs during execution.
    /// <returns>
    /// The ContentControl representing the top-level control if successfully retrieved, or null if it cannot be determined.
    /// </returns>
    private ContentControl? GetTopLevelControl()
    {
        try
        {
            return Application.Current?.ApplicationLifetime switch
            {
                IClassicDesktopStyleApplicationLifetime desktop => desktop.MainWindow,
                ISingleViewApplicationLifetime singleView => singleView.MainView as ContentControl,
                _ => null
            };
        }
        catch (Exception ex)
        {
            _logger.LogError(ex, "Failed to get top level control");
            return null;
        }
    }

    /// <summary>
    /// Creates a file type filter for document processing using centralized file type definitions.
    /// </summary>
    /// <returns>A list of FilePickerFileType for document processing files.</returns>
    private static List<FilePickerFileType> CreateDocumentFileTypeFilter()
    {
        // Generate patterns (*.ext format)
        var patterns = FileTypeManager.DocumentProcessingExtensions
            .Select(ext => $"*{ext}")
            .ToArray();

        // Get corresponding MIME types
        var mimeTypes = FileTypeManager.DocumentProcessingMimeTypes;

        // Generate Apple UTIs for common document processing types
        var appleUtis = new List<string>
        {
            FileTypeManager.AppleUTIs.Csv,
            FileTypeManager.AppleUTIs.Jpeg,
            FileTypeManager.AppleUTIs.Pdf,
            FileTypeManager.AppleUTIs.Html,
            FileTypeManager.AppleUTIs.Markdown,
            FileTypeManager.AppleUTIs.Png,
            FileTypeManager.AppleUTIs.PlainText,
            FileTypeManager.AppleUTIs.Tiff,
            FileTypeManager.AppleUTIs.Xml,
            FileTypeManager.AppleUTIs.Json
        };

        var extensionsAllowed = string.Join(",", patterns);
        return
        [
            new FilePickerFileType(extensionsAllowed)
            {
                Patterns = patterns,
                MimeTypes = mimeTypes,
                AppleUniformTypeIdentifiers = appleUtis.ToArray()
            }
        ];
    }
}<|MERGE_RESOLUTION|>--- conflicted
+++ resolved
@@ -442,7 +442,6 @@
             _notificationService.ShowErrorNotification("Error", "Failed to load conversation messages.");
         }
     }
-<<<<<<< HEAD
 
     /// <summary>
     /// Creates a message ViewModel off the UI thread to improve performance during conversation loading.
@@ -484,10 +483,7 @@
 
         return messageViewModel;
     }
-
-=======
- 
->>>>>>> a44f5153
+    
     /// Asynchronously adds a chat message to the conversation and associates it with the corresponding message view model.
     /// The association is determined by the message role (e.g., user, assistant, or system).
     /// <param name="message">The chat message object to be added to the conversation.</param>

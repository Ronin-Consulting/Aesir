﻿using System;
using System.Collections.Generic;
using System.Collections.ObjectModel;
using System.IO;
using System.Linq;
using System.Threading.Tasks;
using System.Windows.Input;
using Aesir.Client.Messages;
using Aesir.Client.Models;
using Aesir.Client.Services;
using Aesir.Common.FileTypes;
using Aesir.Common.Models;
using Aesir.Common.Prompts;
using Avalonia;
using Avalonia.Controls;
using Avalonia.Controls.ApplicationLifetimes;
using Avalonia.Platform.Storage;
using Avalonia.Threading;
using CommunityToolkit.Mvvm.ComponentModel;
using CommunityToolkit.Mvvm.DependencyInjection;
using CommunityToolkit.Mvvm.Input;
using CommunityToolkit.Mvvm.Messaging;
using CommunityToolkit.Mvvm.Messaging.Messages;
using Microsoft.Extensions.Logging;

namespace Aesir.Client.ViewModels;

/// <summary>
/// ViewModel responsible for managing chat functionality, user interactions, and application state specific to chat operations.
/// </summary>
/// <remarks>
/// This class adheres to the MVVM pattern and integrates with the CommunityToolkit.Mvvm framework for observable properties and messaging.
/// It provides commands for sending messages, toggling panels, and managing files while coordinating with services such as navigation,
/// speech processing, and chat session management. It also handles lifecycle and resource management.
/// </remarks>
public partial class ChatViewViewModel : ObservableRecipient, IRecipient<PropertyChangedMessage<Guid?>>,
    IRecipient<FileUploadStatusMessage>, IRecipient<RegenerateMessageMessage>, IRecipient<FileDownloadMessage>, IDisposable
{
    /// <summary>
    /// The predefined constant value representing the default display name for an agent in the selection process.
    /// Used to indicate that no agent has been explicitly chosen, often serving as a placeholder or default state.
    /// </summary>
    private const string DefaultAgentNameValue = "Select an agent";

    /// <summary>
    /// Indicates whether the panel is currently open in the ChatViewViewModel.
    /// A value of true signifies that the panel is open, while false means it is closed.
    /// This variable is used to manage the open or closed state of the panel in the user interface.
    /// </summary>
    [ObservableProperty] private bool _panelOpen;

    /// <summary>
    /// Represents the state indicating whether the application is either in the process of sending a chat message
    /// or handling a file operation. This property is intended to facilitate synchronization between application logic
    /// and user interface behaviors during these operations.
    /// </summary>
    [ObservableProperty] [NotifyPropertyChangedRecipients]
    private bool _sendingChatOrProcessingFile;

    /// <summary>
    /// Indicates whether there is an existing chat message.
    /// This variable serves as a flag to determine the presence
    /// of a chat message in the current context or session.
    /// </summary>
    [ObservableProperty] private bool _hasChatMessage;

    /// <summary>
    /// Indicates whether a conversation has been initiated in the current chat session.
    /// This property is used to manage chat-related logic, such as enabling certain controls
    /// or user interactions that depend on the active state of a conversation.
    /// </summary>
    [ObservableProperty] private bool _conversationStarted;

    /// <summary>
    /// Provides a collection of agents currently available for assignment or interaction.
    /// This property is utilized to determine the active agents that can be selected
    /// or utilized for various operations within the system.
    /// </summary>
    public ObservableCollection<AesirAgentBase> AvailableAgents { get; set; }

    /// <summary>
    /// Stores the currently selected agent within the application context.
    /// This variable is used to track and manage the agent chosen by the user or system process.
    /// It acts as a key element in operations that require agent-specific data or functionality.
    /// </summary>
    [ObservableProperty] private AesirAgentBase? _selectedAgent;

    /// <summary>
    /// Represents the name of the agent currently selected by the user within the chat interface.
    /// This field is initialized with a default placeholder value and is updated to reflect
    /// the name of the specified agent whenever a selection is made.
    /// </summary>
    [ObservableProperty] private string? _selectedAgentName = DefaultAgentNameValue;

    /// <summary>
    /// Holds a reference to the currently selected file within the application.
    /// Used to keep track of the file chosen by the user for operations such as viewing, editing, or processing.
    /// Serves as an indicator of the active file in context.
    /// </summary>
    [ObservableProperty] private FileToUploadViewModel? _selectedFile;

    /// <summary>
    /// Indicates whether the file selection functionality is activated within the application.
    /// This variable controls the enabling or disabling of file selection options,
    /// ensuring proper interaction flow based on application state or user actions.
    /// </summary>
    [ObservableProperty] private bool _selectedFileEnabled = true;

    /// <summary>
    /// Stores the raw text input representing the content of a chat message before it is sent.
    /// Managed internally within the ViewModel as the backing field for the <see cref="ChatMessage"/> property.
    /// Tracks user-typed message text and supports application logic related to chat message preparation.
    /// </summary>
    private string? _chatMessage;

    /// <summary>
    /// Represents the text content of the user's input message in the chat interface.
    /// This property is bound to the message input box in the user interface and is updated as the user types.
    /// Modifying this property also triggers logic to determine whether the message input is empty or contains text.
    /// </summary>
    public string? ChatMessage
    {
        get => _chatMessage;
        set
        {
            SetProperty(ref _chatMessage, value);
            HasChatMessage = !string.IsNullOrWhiteSpace(value);
        }
    }

    /// <summary>
    /// Holds the collection of messages exchanged during a conversation.
    /// This property tracks the dialogue between participants, providing
    /// a detailed record of the interaction.
    /// </summary>
    public ObservableCollection<MessageViewModel?> ConversationMessages { get; } = [];

    /// <summary>
    /// Represents a command to toggle the visibility of the left panel in the user interface.
    /// This is typically used to show or hide a sidebar or navigation panel based on the user's interaction.
    /// Primarily bound to UI elements like buttons for controlling the display state of the left pane.
    /// </summary>
    public ICommand ToggleLeftPane { get; }

    /// <summary>
    /// Represents a command to initiate a new chat session within the user interface.
    /// This command is bound to actions, such as a button click, to allow users to start a new conversation.
    /// Typically toggles the necessary state or functionality to prepare the system for a new chat context.
    /// </summary>
    public ICommand ToggleNewChat { get; }

    /// <summary>
    /// Defines the currently selected agent within the application.
    /// This property is used to identify and manage interactions with the chosen agent.
    /// It determines the agent that will respond or perform actions as required by the system.
    /// </summary>
    public ICommand SelectAgent { get; }

    /// <summary>
    /// Represents a command used to enable or toggle the "Hands Free" mode within the application.
    /// Typically associated with functionalities like voice commands or other hands-free interactions.
    /// When executed, this command activates the corresponding logic to facilitate a hands-free user experience.
    /// </summary>
    public ICommand ShowHandsFree { get; }

    /// <summary>
    /// Command responsible for handling the action of sending a message.
    /// Encapsulates the logic required to process and dispatch user messages
    /// within the application, ensuring proper execution and state management
    /// during the operation.
    /// </summary>
    public IAsyncRelayCommand SendMessageCommand => _sendMessageCommand ??= new AsyncRelayCommand(SendMessageAsync);

    /// <summary>
    /// Encapsulates the command functionality to display a file selection dialog to the user.
    /// This property is typically bound to the user interface elements that trigger file selection operations.
    /// Facilitates interaction to select and retrieve file paths for further processing.
    /// </summary>
    public IAsyncRelayCommand ShowFileSelectionCommand =>
        _showFileSelectionCommand ??= new AsyncRelayCommand(ShowFileSelectionAsync);

    /// <summary>
    /// Encapsulates the command logic for sending messages within the application.
    /// Facilitates the execution of actions associated with message dispatching,
    /// including validations and integration with underlying message handling mechanisms.
    /// </summary>
    private IAsyncRelayCommand? _sendMessageCommand;

    /// <summary>
    /// Represents a command that triggers the file selection process in the application.
    /// This command is utilized to allow users to browse and select files from their system.
    /// It is typically bound to user interface actions such as button clicks.
    /// </summary>
    private IAsyncRelayCommand? _showFileSelectionCommand;
    
    // Services
    /// <summary>
    /// A readonly field leveraging the application's centralized state management framework,
    /// designed to ensure synchronized and consistent state updates across multiple
    /// components and services within the application.
    /// </summary>
    private readonly ApplicationState _appState;

    /// <summary>
    /// Provides access to speech-related functionalities within the application.
    /// Represents an implementation of the <see cref="ISpeechService"/> interface,
    /// supporting operations such as text-to-speech conversion and handling of speech interactions.
    /// It enables the ViewModel to manage auditory features and integrate speech capabilities
    /// into the application's user experience.
    /// </summary>
    private readonly ISpeechService? _speechService;

    /// <summary>
    /// Manages the lifecycle and state of chat sessions within the application.
    /// Provides functionality to create, track, and control active chat sessions,
    /// ensuring proper handling of session-related operations.
    /// </summary>
    private readonly IChatSessionManager _chatSessionManager;

    /// <summary>
    /// An instance of the ILogger interface specifically configured for the ChatViewViewModel class.
    /// Utilized to log errors, warnings, and informational messages relevant to processes
    /// such as chat operations, agent management, and error handling within the view model.
    /// Helps in diagnosing issues and tracking application behavior during runtime.
    /// </summary>
    private readonly ILogger<ChatViewViewModel> _logger;

    /// <summary>
    /// Provides a navigation service used to facilitate the navigation between different views or components
    /// within the application. Enables seamless transitions and control over view management.
    /// </summary>
    private readonly INavigationService _navigationService;
    
    /// <summary>
    /// Represents the view model for the file upload functionality in the application.
    /// Handles the file upload process and provides commands for interacting with the file picker.
    /// </summary>
    private readonly IDocumentCollectionService _documentCollectionService;

    /// <summary>
    /// Encapsulates functionality for displaying notification messages to the user.
    /// This service is used across the view model to inform users about errors, updates,
    /// or statuses regarding various operations, such as chat initialization or data loading.
    /// </summary>
    private readonly INotificationService _notificationService;

    /// Encapsulates the logic and state management for the chat view in the application.
    /// Coordinates user interactions such as managing chat history, initiating new conversations, and handling speech input.
    /// Collaborates with underlying services to facilitate real-time chat operations and file handling functionality.
    public ChatViewViewModel(
        ApplicationState appState,
        ISpeechService speechService,
        IChatSessionManager chatSessionManager,
        ILogger<ChatViewViewModel> logger,
        FileToUploadViewModel fileToUploadViewModel,
        INavigationService navigationService,
<<<<<<< HEAD
        IDocumentCollectionService documentCollectionService)
=======
        INotificationService notificationService)
>>>>>>> 58571169
    {
        _appState = appState ?? throw new ArgumentNullException(nameof(appState));
        _speechService = speechService;
        _chatSessionManager = chatSessionManager ?? throw new ArgumentNullException(nameof(chatSessionManager));
        _logger = logger ?? throw new ArgumentNullException(nameof(logger));
        _navigationService = navigationService;
<<<<<<< HEAD
        _documentCollectionService = documentCollectionService;
=======
        _notificationService = notificationService;
>>>>>>> 58571169

        ToggleLeftPane = new RelayCommand(() => PanelOpen = !PanelOpen);
        ToggleNewChat = new RelayCommand(ExecuteNewChat);
        SelectAgent = new RelayCommand<AesirAgentBase>(ExecuteSelectAgent);
        ShowHandsFree = new RelayCommand(ExecuteShowHandsFree);

        SelectedFile = fileToUploadViewModel ?? throw new ArgumentNullException(nameof(fileToUploadViewModel));
        SelectedFile.IsActive = true;

        AvailableAgents = new ObservableCollection<AesirAgentBase>();
    }

    /// Executes the command to start a new chat session.
    /// Resets the current chat state and initializes a fresh session for user interaction.
    private void ExecuteNewChat()
    {
        try
        {
            _appState.SelectedChatSessionId = null;
        }
        catch (Exception ex)
        {
            _logger.LogError(ex, "Failed to start new chat");
            _notificationService.ShowErrorNotification("Error", "Failed to start new chat. Please try again.");
        }
    }

    /// Executes the logic for selecting an agent from the available agents list.
    /// Updates the application state with the selected agent and modifies properties tied to the selection.
    /// <param name="agent">The agent to be selected. If null, no action is performed.</param>
    private void ExecuteSelectAgent(AesirAgentBase? agent)
    {
        if (agent != null)
        {
            SelectedAgent = agent;
            SelectedAgentName = agent.Name;
            _appState.SelectedAgent = agent;
            
            // TODO this needs to reload the chat MessageViewModel with the appropriate system message
        }
    }

    /// Executes the command to toggle the hands-free mode functionality.
    /// Alters the application state to enable or disable hands-free operations, which can include voice activation or other hands-free capabilities.
    private async void ExecuteShowHandsFree()
    {
        _navigationService.NavigateToHandsFree();
    }

    /// Triggered when the application or component is activated.
    /// Typically used to handle initialization logic, resource allocation, or state updates necessary when focusing or resuming activity.
    protected override async void OnActivated()
    {
        base.OnActivated();

        await LoadApplicationStateAsync();
    }

    /// Handles the receipt of a property change message related to the application state.
    /// Updates the internal chat session state when the selected chat session ID changes.
    /// Initiates asynchronous loading of the corresponding chat session if the current and new session IDs mismatch.
    /// <param name="message">The property change message containing the property name and the new selected chat session ID.</param>
    public void Receive(PropertyChangedMessage<Guid?> message)
    {
        if (message.PropertyName == nameof(ApplicationState.SelectedChatSessionId))
        {
            if (_appState.ChatSession?.Id != _appState.SelectedChatSessionId)
                Dispatcher.UIThread.InvokeAsync(async () => await LoadChatSessionAsync());
        }
    }

    /// Processes the received <see cref="FileUploadStatusMessage"/> to update the state of the file upload and related UI operations.
    /// <param name="message">The <see cref="FileUploadStatusMessage"/> instance representing the current processing state of the file upload.</param>
    public void Receive(FileUploadStatusMessage message)
    {
        SelectedFileEnabled = !message.IsProcessing;
        SendingChatOrProcessingFile = message.IsProcessing;
    }

    public async void Receive(FileDownloadMessage message)
    {   
        await SaveFilePickerAsync(_appState.ChatSession!.Conversation.Id, message.FileName);
    }

    /// Processes a RegenerateMessageMessage by determining the type of the contained message
    /// and invoking the appropriate message regeneration logic.
    /// <param name="message">
    /// An instance of RegenerateMessageMessage that contains the message to be regenerated.
    /// The message can either be a user message or an assistant message, and corresponding
    /// handling logic is executed based on its type.
    /// </param>
    public void Receive(RegenerateMessageMessage message)
    {
        var messageViewModel = message.Value;

        switch (messageViewModel)
        {
            case UserMessageViewModel userMessage:
                _ = RegenerateMessageAsync(userMessage);
                break;
            case AssistantMessageViewModel assistantMessage:
                _ = RegenerateFromAssistantMessageAsync(assistantMessage);
                break;
        }
    }

    /// Asynchronously loads the application state, ensuring necessary configurations,
    /// session data, and related resources are prepared for application functionality.
    /// <returns>
    /// A task representing the asynchronous operation of application state loading.
    /// </returns
    private async Task LoadApplicationStateAsync()
    {
        await LoadSelectedAgentAsync();
        await LoadChatSessionAsync();
    }

    /// Loads the agent details for the currently selected agent asynchronously.
    /// Retrieves and processes agent data from the associated data source or service.
    /// Ensures the details are updated and ready for further operations related to the selected agent.
    private async Task LoadSelectedAgentAsync()
    {
        try
        {
            await _appState.LoadAvailableAgentsAsync();

            AvailableAgents.Clear();
            foreach (var agent in _appState.AvailableAgents)
                AvailableAgents.Add(agent);

            if (AvailableAgents.Count == 0)
                SelectedAgentName = "No agent available";
            else if (AvailableAgents.Count == 1)
                ExecuteSelectAgent(AvailableAgents.First());
        }
        catch (Exception ex)
        {
            _logger.LogError(ex, "Failed to load agents");
            _notificationService.ShowErrorNotification("Error", "Failed to load available agents. Please check your connection.");
            SelectedAgentName = "Error loading agents";
        }
    }

    /// Loads the current chat session asynchronously.
    /// Uses the chat session manager to load session data, updates the conversation message collection,
    /// and sets the relevant application state. In the event of a failure, logs errors and notifies the user
    /// of the issue through the notification service.
    /// <returns>
    /// A Task representing the asynchronous operation of loading the chat session.
    /// </returns>
    private async Task LoadChatSessionAsync()
    {
        try
        {
            await _chatSessionManager.LoadChatSessionAsync();
            ConversationStarted = _appState.SelectedChatSessionId != null;
            await RefreshConversationMessagesAsync();
        }
        catch (Exception ex)
        {
            _logger.LogError(ex, "Failed to load chat session");
            _notificationService.ShowErrorNotification("Error", "Failed to load chat session. Please try again.");
        }
    }

    /// Asynchronously refreshes and updates the list of conversation messages in the chat session.
    /// This method ensures efficient management by creating ViewModels off the UI thread and performing
    /// batch updates to the UI, improving performance and responsiveness.
    /// <return>
    /// A task that represents the asynchronous operation for refreshing the conversation messages.
    /// </return>
    private async Task RefreshConversationMessagesAsync()
    {
        try
        {
            ConversationMessages.Clear();

            if (_appState.ChatSession != null)
            {
                var messages = _appState.ChatSession.GetMessages().ToList();

                // Create all ViewModels off the UI thread for better performance
                var messageViewModels = await Task.Run(async () =>
                {
                    var viewModels = new List<MessageViewModel?>();
                    
                    foreach (var message in messages)
                    {
                        var viewModel = await CreateMessageViewModelAsync(message);
                        viewModels.Add(viewModel);
                    }
                    
                    return viewModels;
                });

                // Single UI thread update with all ViewModels
                await Dispatcher.UIThread.InvokeAsync(() =>
                {
                    foreach (var viewModel in messageViewModels.Where(vm => vm != null))
                    {
                        ConversationMessages.Add(viewModel);
                    }
                });
            }
        }
        catch (Exception ex)
        {
            _logger.LogError(ex, "Failed to refresh conversation messages");
            _notificationService.ShowErrorNotification("Error", "Failed to load conversation messages.");
        }
    }

    /// Asynchronously creates a new message view model instance.
    /// This method is responsible for initializing and preparing the message view model
    /// for use in the application's messaging workflow, incorporating necessary data and dependencies.
    /// <param name="messageId">The unique identifier of the message to create a view model for.</param>
    /// <param name="cancellationToken">A token to monitor for cancellation requests, allowing the operation to be terminated prematurely.</param>
    /// <returns>A task that represents the asynchronous operation, containing the initialized message view model.</returns>
    private async Task<MessageViewModel?> CreateMessageViewModelAsync(AesirChatMessage message)
    {
        MessageViewModel? messageViewModel = null;
        
        // Create ViewModel instance on background thread
        switch (message.Role)
        {
            case "user":
                messageViewModel = Ioc.Default.GetService<UserMessageViewModel>();
                break;

            case "assistant":
                messageViewModel = Ioc.Default.GetService<AssistantMessageViewModel>();
                break;

            case "system":
                messageViewModel = Ioc.Default.GetService<SystemMessageViewModel>();
                break;
        }

        // Set message content (this includes markdown rendering which is now optimized to run off UI thread)
        if (messageViewModel != null)
        {
            if (message.Role == "system")
            {
                var promptPersona = _appState.SelectedAgent?.ChatPromptPersona;
                string? customContent = null;

                if (promptPersona == PromptPersona.Custom)
                    customContent = _appState.SelectedAgent?.ChatCustomPromptContent;
                    
                // always reset the system message
                await messageViewModel.SetMessage(AesirChatMessage.NewSystemMessage(promptPersona, customContent));
            }
            else
            {
                await messageViewModel.SetMessage(message);
            }
        }

        return messageViewModel;
    }

    /// Adds a new message to the conversation asynchronously.
    /// Handles integration with the conversation service to update the current session with the provided message content.
    /// Ensures the message is formatted and processed according to application rules.
    /// <param name="messageContent">The content of the message to be added to the conversation.</param>
    /// <param name="conversationId">The unique identifier of the conversation where the message is being added.</param>
    /// <return>Task representing the asynchronous operation of adding the message to the conversation.</return>
    private async Task AddMessageToConversationAsync(AesirChatMessage message)
    {
        var messageViewModel = await CreateMessageViewModelAsync(message);

        if (messageViewModel != null)
        {
            ConversationMessages.Add(messageViewModel);
        }
    }

    /// Sends a message asynchronously to the specified recipient or service.
    /// Handles the message delivery process, including validation and response processing.
    /// Utilized for interactions that require asynchronous communication workflows.
    /// Ensures appropriate handling of network or service-related exceptions.
    /// Returns a task representing the completion of the message-sending operation.
    /// <return> A task representing the asynchronous operation of sending the message.</return>
    private async Task SendMessageAsync()
    {
        if (string.IsNullOrWhiteSpace(ChatMessage))
        {
            return;
        }

        if (SelectedAgent == null)
        {
            _notificationService.ShowInformationNotification("Info",
                "Please select an agent before sending a message.");
            return;
        }

        var currentMessage = ChatMessage;
        ChatMessage = null;

        try
        {
            ConversationStarted = true;
            SendingChatOrProcessingFile = true;

            // Add user message to UI
            var userMessage = AesirChatMessage.NewUserMessage(currentMessage);

            if (SelectedFile?.IsVisible == true)
            {
                userMessage.AddFile(SelectedFile.FileName);
                SelectedFile.ClearFile();
            }

            await AddMessageToConversationAsync(userMessage);

            // Add placeholder for assistant response
            var assistantMessageViewModel = Ioc.Default.GetService<AssistantMessageViewModel>();
            if (assistantMessageViewModel == null)
            {
                throw new InvalidOperationException("Could not resolve AssistantMessageViewModel");
            }

            ConversationMessages.Add(assistantMessageViewModel);

            // Process the chat request
            await _chatSessionManager.ProcessChatRequestAsync(SelectedAgent.Id.Value, ConversationMessages);
        }
        catch (ArgumentException ex)
        {
            _logger.LogWarning(ex, "Invalid argument when sending message");
            _notificationService.ShowErrorNotification("Error", "Invalid input. Please check your message and try again.");
        }
        catch (InvalidOperationException ex)
        {
            _logger.LogError(ex, "Invalid operation when sending message");
            _notificationService.ShowErrorNotification("Error", "Unable to send message. Please try again.");
        }
        catch (Exception ex)
        {
            _logger.LogError(ex, "Unexpected error sending message");
            _notificationService.ShowErrorNotification("Error", "An unexpected error occurred. Please try again.");
        }
        finally
        {
            SendingChatOrProcessingFile = false;
        }
    }

    /// Displays a file selection dialog to the user asynchronously.
    /// Allows users to browse and select files from the local file system.
    /// Handles user interaction and returns the result of the file selection.
    private async Task ShowFileSelectionAsync()
    {
        try
        {
            var files = await OpenFilePickerAsync();

            if (files.Count >= 1)
            {
                SelectedFile!.SetConversationId(_appState.ChatSession!.Conversation.Id);
                await RequestFileUpload(files[0]);
            }
        }
        catch (Exception ex)
        {
            _logger.LogError(ex, "Failed to show file selection dialog");
            _notificationService.ShowErrorNotification("Error", "Failed to open file selection dialog. Please try again.");
        }
    }

    /// Opens the file picker dialog and allows the user to select one or more files.
    /// Returns a read-only list of files selected by the user. If the storage provider is unavailable or an error occurs,
    /// the method will return an empty list.
    private async Task<IReadOnlyList<IStorageFile>> OpenFilePickerAsync()
    {
        try
        {
            var topLevel = TopLevel.GetTopLevel(GetTopLevelControl());
            if (topLevel?.StorageProvider == null)
            {
                _logger.LogWarning("Storage provider not available");
                return Array.Empty<IStorageFile>();
            }

            return await topLevel.StorageProvider.OpenFilePickerAsync(new FilePickerOpenOptions
            {
                Title = "Upload File",
                AllowMultiple = false,
                FileTypeFilter = CreateDocumentFileTypeFilter()
            });
        }
        catch (Exception ex)
        {
            _logger.LogError(ex, "Failed to open file picker");
            return Array.Empty<IStorageFile>();
        }
    }
    
    private async Task SaveFilePickerAsync(string convId, string fileName)
    {
        // Get the top-level window or control to access the StorageProvider
        var topLevel = TopLevel.GetTopLevel(GetTopLevelControl());
        if (topLevel?.StorageProvider == null)
        {
            _logger.LogWarning("Storage provider not available");
        }

        if (topLevel != null)
        {
            // Open a Save File dialog
            var file = await topLevel.StorageProvider.SaveFilePickerAsync(new FilePickerSaveOptions
            {
                Title = "Download File",
                SuggestedFileName = fileName, 
                ShowOverwritePrompt = true
            });

            if (file != null)
            {
                // database filename is the conversation id + filename
                var fullFileName = $"/{convId}/{fileName}";
                
                string localFilePath = file.Path.LocalPath;
                await DownloadFileAsync(fullFileName, localFilePath);
                
                // Optionally, show a success message to the user
            }
        }
    } 
    
    /// <summary>
    /// Downloads a file from the specified URL and saves it to the local file system.
    /// </summary>
    /// <param name="fileName">The file name of the file to download.</param>
    /// <param name="localFilePath">The local path where the file should be saved.</param>
    /// <returns>A task representing the asynchronous download operation.</returns>
    private async Task DownloadFileAsync(string fileName, string localFilePath)
    {
        try
        {
            await using (Stream contentStream = await _documentCollectionService.GetFileContentStreamAsync(fileName))
            {
                // Create a FileStream to write the downloaded content to a local file
                await using (var fileStream = new FileStream(localFilePath, FileMode.Create, FileAccess.Write, FileShare.None))
                {
                    // Copy the content from the network stream to the file stream
                    await contentStream.CopyToAsync(fileStream);
                }
            }
        }
        catch (Exception ex)
        {
            // Handle other potential errors during file writing
            _logger.LogError(ex, "Error saving file to {LocalPath}", localFilePath);
            throw;
        }
    }

    /// <summary>
    /// Initiates a request to upload a file to the server.
    /// Sends a message containing the file and associated conversation ID for further processing.
    /// </summary>
    /// <param name="file">The file to be uploaded.</param>
    /// <returns>A task that represents the asynchronous operation.</>
    private async Task RequestFileUpload(IStorageFile file)
    {
        try
        {
            try
            {
                await using var stream = await file.OpenReadAsync();
            }
            catch (Exception e)
            {
                _logger.LogWarning("Attempted to upload inaccessible file");
                _notificationService.ShowErrorNotification("Error", "Invalid file path.");
                return;
            }

            if (_appState.ChatSession == null)
            {
                _logger.LogWarning("Attempted to upload file without an active chat session");
                _notificationService.ShowInformationNotification("Info", "Please start a chat session before uploading files.");
                return;
            }

            WeakReferenceMessenger.Default.Send(new FileUploadRequestMessage()
            {
                ConversationId = _appState.ChatSession.Conversation.Id,
                File = file
            });
        }
        catch (Exception ex)
        {
            _logger.LogError(ex, "Failed to request file upload for: {FileName}", file.Name);
            _notificationService.ShowErrorNotification("Error", "Failed to upload file. Please try again.");
        }
    }

    /// Asynchronously regenerates the conversation by resending a specific user message and clearing all subsequent messages.
    /// This method locates the target user message within the conversation, removes all messages following it,
    /// and restarts the conversation by reprocessing the user message.
    /// <param name="userMessageViewModel">The user message to be regenerated, represented as an instance of <see cref="UserMessageViewModel"/>.</param>
    /// <returns>A task that represents the asynchronous operation of message regeneration.</returns>
    private async Task RegenerateMessageAsync(UserMessageViewModel userMessageViewModel)
    {
        // Find the index of the user message in the conversation
        var messageIndex = ConversationMessages.IndexOf(userMessageViewModel);
        if (messageIndex == -1) return;

        // Remove all messages after this user message (including the assistant response)
        for (var i = ConversationMessages.Count - 1; i > messageIndex; i--)
        {
            ConversationMessages.RemoveAt(i);
        }

        // Also remove messages from the chat session
        var messagesToRemove = _appState.ChatSession!.GetMessages().Skip(messageIndex).ToList();
        foreach (var msg in messagesToRemove)
        {
            _appState.ChatSession.RemoveMessage(msg);
        }

        // Re-send the user message by simulating the send process
        await ResendUserMessage(userMessageViewModel);
    }

    /// <summary>
    /// Regenerates the specified assistant message in the conversation history by removing related messages and
    /// re-sending the preceding user message to generate a new response.
    /// </summary>
    /// <param name="assistantMessageViewModel">The assistant message view model instance that needs to be regenerated.</param>
    /// <returns>A task that represents the asynchronous operation of regenerating the assistant message.</returns>
    private async Task RegenerateFromAssistantMessageAsync(AssistantMessageViewModel assistantMessageViewModel)
    {
        // Find the index of the assistant message in the conversation
        var assistantIndex = ConversationMessages.IndexOf(assistantMessageViewModel);
        if (assistantIndex is -1 or 0) return;

        // Find the preceding user message
        UserMessageViewModel? userMessage = null;
        for (var i = assistantIndex - 1; i >= 0; i--)
        {
            if (ConversationMessages[i] is UserMessageViewModel user)
            {
                userMessage = user;
                break;
            }
        }

        if (userMessage == null) return;

        // Remove the assistant message and all messages after it
        for (var i = ConversationMessages.Count - 1; i >= assistantIndex; i--)
        {
            ConversationMessages.RemoveAt(i);
        }

        // Also remove messages from the chat session (from assistant message onwards)
        var messagesToRemove = _appState.ChatSession!.GetMessages().Skip(assistantIndex).ToList();
        foreach (var msg in messagesToRemove)
        {
            _appState.ChatSession.RemoveMessage(msg);
        }

        // Re-send the user message by simulating the send process
        await ResendUserMessage(userMessage);
    }

    // ReSharper disable once UnusedParameter.Local
    /// Resends a user message by simulating the message sending process.
    /// This method verifies prerequisites, updates the conversation state, and processes the message appropriately.
    /// <param name="userMessageViewModel">The user message view model representing the message to be resent.</param>
    /// <returns>A task representing the asynchronous operation of resending the user message.</returns>
    private async Task ResendUserMessage(UserMessageViewModel userMessageViewModel)
    {
        if (SelectedAgent == null)
        {
            _notificationService.ShowInformationNotification("Info",
                "Please select an agent before sending a message.");
            return;
        }

        ConversationStarted = true;
        SendingChatOrProcessingFile = true;

        // Create new assistant message view model
        var assistantMessageViewModel = Ioc.Default.GetService<AssistantMessageViewModel>();
        if (assistantMessageViewModel == null)
        {
            throw new InvalidOperationException("Could not resolve AssistantMessageViewModel");
        }

        ConversationMessages.Add(assistantMessageViewModel);

        await _chatSessionManager.ProcessChatRequestAsync(SelectedAgent.Id.Value, ConversationMessages);

        SendingChatOrProcessingFile = false;
    }

    /// Releases the resources used by the ChatViewViewModel and performs cleanup operations.
    /// Implements the IDisposable interface to properly manage resource disposal.
    /// <param name="disposing">
    /// A flag indicating whether to release both managed and unmanaged resources.
    /// If true, both managed and unmanaged resources are released; if false, only unmanaged resources are released.
    /// </param>
    protected virtual void Dispose(bool disposing)
    {
        if (disposing)
        {
            try
            {
                // Unregister messaging
                IsActive = false;

                // Dispose any managed resources if needed
                // ReSharper disable once SuspiciousTypeConversion.Global
                if (_speechService is IDisposable disposableSpeechService)
                {
                    disposableSpeechService.Dispose();
                }

                // Clear collections to help with memory management
                ConversationMessages.Clear();
            }
            catch (Exception ex)
            {
                _logger.LogError(ex, "Error during disposal");
            }
        }
    }

    /// Releases all resources used by the current instance of the class.
    /// Implements the IDisposable interface to allow for deterministic cleanup of unmanaged resources and proper disposal of managed resources.
    /// Once disposed, the object cannot be used and should be released for garbage collection.
    public void Dispose()
    {
        Dispose(true);
        GC.SuppressFinalize(this);
    }

    /// Retrieves the top-level control of the application based on the application's lifetime configuration.
    /// Determines whether the application is running with a classic desktop style or in a single-view environment
    /// and returns the respective top-level control if available.
    /// Logs an error and returns null in case of any exceptions during retrieval.
    /// <returns>
    /// The ContentControl representing the top-level application control, or null if it cannot be determined.
    /// </returns>
    private ContentControl? GetTopLevelControl()
    {
        try
        {
            return Application.Current?.ApplicationLifetime switch
            {
                IClassicDesktopStyleApplicationLifetime desktop => desktop.MainWindow,
                ISingleViewApplicationLifetime singleView => singleView.MainView as ContentControl,
                _ => null
            };
        }
        catch (Exception ex)
        {
            _logger.LogError(ex, "Failed to get top level control");
            return null;
        }
    }

    /// Provides functionality to create and manage a filter for document file types.
    /// Enables the specification of supported file extensions to streamline document management workflows and ensure compatibility checks.
    private static List<FilePickerFileType> CreateDocumentFileTypeFilter()
    {
        // Generate patterns (*.ext format)
        var patterns = FileTypeManager.DocumentProcessingExtensions
            .Select(ext => $"*{ext}")
            .ToArray();

        // Get corresponding MIME types
        var mimeTypes = FileTypeManager.DocumentProcessingMimeTypes;

        // Generate Apple UTIs for common document processing types
        var appleUtis = new List<string>
        {
            FileTypeManager.AppleUTIs.Csv,
            FileTypeManager.AppleUTIs.Jpeg,
            FileTypeManager.AppleUTIs.Pdf,
            FileTypeManager.AppleUTIs.Html,
            FileTypeManager.AppleUTIs.Markdown,
            FileTypeManager.AppleUTIs.Png,
            FileTypeManager.AppleUTIs.PlainText,
            FileTypeManager.AppleUTIs.Tiff,
            FileTypeManager.AppleUTIs.Xml,
            FileTypeManager.AppleUTIs.Json
        };

        var extensionsAllowed = string.Join(",", patterns);
        return
        [
            new FilePickerFileType(extensionsAllowed)
            {
                Patterns = patterns,
                MimeTypes = mimeTypes,
                AppleUniformTypeIdentifiers = appleUtis.ToArray()
            }
        ];
    }
}<|MERGE_RESOLUTION|>--- conflicted
+++ resolved
@@ -192,7 +192,7 @@
     /// It is typically bound to user interface actions such as button clicks.
     /// </summary>
     private IAsyncRelayCommand? _showFileSelectionCommand;
-    
+
     // Services
     /// <summary>
     /// A readonly field leveraging the application's centralized state management framework,
@@ -209,7 +209,7 @@
     /// into the application's user experience.
     /// </summary>
     private readonly ISpeechService? _speechService;
-
+    
     /// <summary>
     /// Manages the lifecycle and state of chat sessions within the application.
     /// Provides functionality to create, track, and control active chat sessions,
@@ -230,12 +230,6 @@
     /// within the application. Enables seamless transitions and control over view management.
     /// </summary>
     private readonly INavigationService _navigationService;
-    
-    /// <summary>
-    /// Represents the view model for the file upload functionality in the application.
-    /// Handles the file upload process and provides commands for interacting with the file picker.
-    /// </summary>
-    private readonly IDocumentCollectionService _documentCollectionService;
 
     /// <summary>
     /// Encapsulates functionality for displaying notification messages to the user.
@@ -243,6 +237,12 @@
     /// or statuses regarding various operations, such as chat initialization or data loading.
     /// </summary>
     private readonly INotificationService _notificationService;
+    
+    /// <summary>
+    /// Represents the view model for the file upload functionality in the application.
+    /// Handles the file upload process and provides commands for interacting with the file picker.
+    /// </summary>
+    private readonly IDocumentCollectionService _documentCollectionService;
 
     /// Encapsulates the logic and state management for the chat view in the application.
     /// Coordinates user interactions such as managing chat history, initiating new conversations, and handling speech input.
@@ -254,22 +254,16 @@
         ILogger<ChatViewViewModel> logger,
         FileToUploadViewModel fileToUploadViewModel,
         INavigationService navigationService,
-<<<<<<< HEAD
+        INotificationService notificationService,
         IDocumentCollectionService documentCollectionService)
-=======
-        INotificationService notificationService)
->>>>>>> 58571169
     {
         _appState = appState ?? throw new ArgumentNullException(nameof(appState));
         _speechService = speechService;
         _chatSessionManager = chatSessionManager ?? throw new ArgumentNullException(nameof(chatSessionManager));
         _logger = logger ?? throw new ArgumentNullException(nameof(logger));
         _navigationService = navigationService;
-<<<<<<< HEAD
+        _notificationService = notificationService;
         _documentCollectionService = documentCollectionService;
-=======
-        _notificationService = notificationService;
->>>>>>> 58571169
 
         ToggleLeftPane = new RelayCommand(() => PanelOpen = !PanelOpen);
         ToggleNewChat = new RelayCommand(ExecuteNewChat);
@@ -348,12 +342,14 @@
         SelectedFileEnabled = !message.IsProcessing;
         SendingChatOrProcessingFile = message.IsProcessing;
     }
-
+    
+    /// Processes the received <see cref="FileDownloadMessage"/> to download the file associated with the file name.
+    /// <param name="message">The <see cref="FileDownloadMessage"/> instance representing the file name to be downloaded.</param>
     public async void Receive(FileDownloadMessage message)
     {   
         await SaveFilePickerAsync(_appState.ChatSession!.Conversation.Id, message.FileName);
     }
-
+    
     /// Processes a RegenerateMessageMessage by determining the type of the contained message
     /// and invoking the appropriate message regeneration logic.
     /// <param name="message">
@@ -668,8 +664,49 @@
             return Array.Empty<IStorageFile>();
         }
     }
+
+    /// <summary>
+    /// Initiates a request to upload a file to the server.
+    /// Sends a message containing the file and associated conversation ID for further processing.
+    /// </summary>
+    /// <param name="file">The file to be uploaded.</param>
+    /// <returns>A task that represents the asynchronous operation.</>
+    private async Task RequestFileUpload(IStorageFile file)
+    {
+        try
+        {
+            try
+            {
+                await using var stream = await file.OpenReadAsync();
+            }
+            catch (Exception e)
+            {
+                _logger.LogWarning("Attempted to upload inaccessible file");
+                _notificationService.ShowErrorNotification("Error", "Invalid file path.");
+                return;
+            }
+
+            if (_appState.ChatSession == null)
+            {
+                _logger.LogWarning("Attempted to upload file without an active chat session");
+                _notificationService.ShowInformationNotification("Info", "Please start a chat session before uploading files.");
+                return;
+            }
+
+            WeakReferenceMessenger.Default.Send(new FileUploadRequestMessage()
+            {
+                ConversationId = _appState.ChatSession.Conversation.Id,
+                File = file
+            });
+        }
+        catch (Exception ex)
+        {
+            _logger.LogError(ex, "Failed to request file upload for: {FileName}", file.Name);
+            _notificationService.ShowErrorNotification("Error", "Failed to upload file. Please try again.");
+        }
+    }
     
-    private async Task SaveFilePickerAsync(string convId, string fileName)
+        private async Task SaveFilePickerAsync(string convId, string fileName)
     {
         // Get the top-level window or control to access the StorageProvider
         var topLevel = TopLevel.GetTopLevel(GetTopLevelControl());
@@ -692,15 +729,15 @@
             {
                 // database filename is the conversation id + filename
                 var fullFileName = $"/{convId}/{fileName}";
-                
+
                 string localFilePath = file.Path.LocalPath;
                 await DownloadFileAsync(fullFileName, localFilePath);
-                
+
                 // Optionally, show a success message to the user
             }
         }
     } 
-    
+
     /// <summary>
     /// Downloads a file from the specified URL and saves it to the local file system.
     /// </summary>
@@ -726,47 +763,6 @@
             // Handle other potential errors during file writing
             _logger.LogError(ex, "Error saving file to {LocalPath}", localFilePath);
             throw;
-        }
-    }
-
-    /// <summary>
-    /// Initiates a request to upload a file to the server.
-    /// Sends a message containing the file and associated conversation ID for further processing.
-    /// </summary>
-    /// <param name="file">The file to be uploaded.</param>
-    /// <returns>A task that represents the asynchronous operation.</>
-    private async Task RequestFileUpload(IStorageFile file)
-    {
-        try
-        {
-            try
-            {
-                await using var stream = await file.OpenReadAsync();
-            }
-            catch (Exception e)
-            {
-                _logger.LogWarning("Attempted to upload inaccessible file");
-                _notificationService.ShowErrorNotification("Error", "Invalid file path.");
-                return;
-            }
-
-            if (_appState.ChatSession == null)
-            {
-                _logger.LogWarning("Attempted to upload file without an active chat session");
-                _notificationService.ShowInformationNotification("Info", "Please start a chat session before uploading files.");
-                return;
-            }
-
-            WeakReferenceMessenger.Default.Send(new FileUploadRequestMessage()
-            {
-                ConversationId = _appState.ChatSession.Conversation.Id,
-                File = file
-            });
-        }
-        catch (Exception ex)
-        {
-            _logger.LogError(ex, "Failed to request file upload for: {FileName}", file.Name);
-            _notificationService.ShowErrorNotification("Error", "Failed to upload file. Please try again.");
         }
     }
 

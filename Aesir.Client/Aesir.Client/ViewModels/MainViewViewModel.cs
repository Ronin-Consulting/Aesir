--- conflicted
+++ resolved
@@ -118,6 +118,21 @@
         SendingChatOrProcessingFile = message.IsProcessing;
     }
 
+    public void Receive(RegenerateMessageMessage message)
+    {
+        var messageViewModel = message.Value;
+
+        switch (messageViewModel)
+        {
+            case UserMessageViewModel userMessage:
+                RegenerateMessage(userMessage);
+                break;
+            case AssistantMessageViewModel assistantMessage:
+                RegenerateFromAssistantMessage(assistantMessage);
+                break;
+        }
+    }
+
     private async Task LoadApplicationStateAsync()
     {
         await LoadSelectedModelAsync();
@@ -206,11 +221,10 @@
         {
             return;
         }
-<<<<<<< HEAD
         
         ConversationStarted = true;
         
-        var message = AesirChatMessage.NewUserMessage(ChatMessage);
+        var message = AesirChatMessage.NewUserMessage(ChatMessage!);
         
         SendingChatOrProcessingFile = true;
         
@@ -241,37 +255,6 @@
         _appState.SelectedChatSessionId = _appState.ChatSession.Id;
         
         SendingChatOrProcessingFile = false;
-=======
-
-        try
-        {
-            ConversationStarted = true;
-            SendingChatOrProcessingFile = true;
-
-            // Add user message to UI
-            var userMessage = AesirChatMessage.NewUserMessage(ChatMessage!);
-            await AddMessageToConversationAsync(userMessage);
-
-            // Add placeholder for assistant response
-            var assistantMessageViewModel = Ioc.Default.GetService<AssistantMessageViewModel>();
-            ConversationMessages.Add(assistantMessageViewModel);
-
-            // Clear input field
-            ChatMessage = null;
-
-            // Process the chat request
-            await _chatSessionManager.ProcessChatRequestAsync(SelectedModelName!, ConversationMessages);
-        }
-        catch (Exception ex)
-        {
-            // Handle exceptions - in a real app, you'd want to log this and show a user-friendly message
-            System.Diagnostics.Debug.WriteLine($"Error sending message: {ex.Message}");
-        }
-        finally
-        {
-            SendingChatOrProcessingFile = false;
-        }
->>>>>>> f7b28485
     }
 
     [RelayCommand]
@@ -313,6 +296,97 @@
         });
     }
 
+    public async void RegenerateMessage(UserMessageViewModel userMessageViewModel)
+    {
+        // Find the index of the user message in the conversation
+        var messageIndex = ConversationMessages.IndexOf(userMessageViewModel);
+        if (messageIndex == -1) return;
+        
+        // Remove all messages after this user message (including the assistant response)
+        for (int i = ConversationMessages.Count - 1; i > messageIndex; i--)
+        {
+            ConversationMessages.RemoveAt(i);
+        }
+
+        // Also remove messages from the chat session
+        var messagesToRemove = _appState.ChatSession!.GetMessages().Skip(messageIndex).ToList();
+        foreach (var msg in messagesToRemove)
+        {
+            _appState.ChatSession.RemoveMessage(msg);
+        }
+
+        // Re-send the user message by simulating the send process
+        await ResendUserMessage(userMessageViewModel);
+    }
+
+    public async void RegenerateFromAssistantMessage(AssistantMessageViewModel assistantMessageViewModel)
+    {
+        // Find the index of the assistant message in the conversation
+        var assistantIndex = ConversationMessages.IndexOf(assistantMessageViewModel);
+        if (assistantIndex == -1 || assistantIndex == 0) return;
+
+        // Find the preceding user message
+        UserMessageViewModel? userMessage = null;
+        for (int i = assistantIndex - 1; i >= 0; i--)
+        {
+            if (ConversationMessages[i] is UserMessageViewModel user)
+            {
+                userMessage = user;
+                break;
+            }
+        }
+
+        if (userMessage == null) return;
+
+        // Remove the assistant message and all messages after it
+        for (int i = ConversationMessages.Count - 1; i >= assistantIndex; i--)
+        {
+            ConversationMessages.RemoveAt(i);
+        }
+
+        // Also remove messages from the chat session (from assistant message onwards)
+        var messagesToRemove = _appState.ChatSession!.GetMessages().Skip(assistantIndex).ToList();
+        foreach (var msg in messagesToRemove)
+        {
+            _appState.ChatSession.RemoveMessage(msg);
+        }
+
+        // Re-send the user message by simulating the send process
+        await ResendUserMessage(userMessage);
+    }
+
+    private async Task ResendUserMessage(UserMessageViewModel userMessageViewModel)
+    {
+        ConversationStarted = true;
+        SendingChatOrProcessingFile = true;
+
+        // Add the edited chat message to the session
+        _appState.ChatSession!.AddMessage(AesirChatMessage.NewUserMessage(userMessageViewModel.Message));
+        
+        // Create new assistant message view model
+        var assistantMessageViewModel = Ioc.Default.GetService<AssistantMessageViewModel>();
+        ConversationMessages.Add(assistantMessageViewModel);
+
+        // Prepare the chat request
+        var chatRequest = AesirChatRequest.NewWithDefaults();
+        chatRequest.Model = SelectedModelName!;
+        chatRequest.Conversation = _appState.ChatSession!.Conversation;
+        chatRequest.ChatSessionId = _appState.ChatSession.Id;
+        chatRequest.Title = _appState.ChatSession.Title;
+        chatRequest.ChatSessionUpdatedAt = DateTimeOffset.Now;
+
+        // Send the request and stream the response
+        var result = _chatService.ChatCompletionsStreamedAsync(chatRequest);
+        var title = await assistantMessageViewModel!.SetStreamedMessageAsync(result).ConfigureAwait(false);
+
+        // Update the chat session
+        _appState.ChatSession.Title = title;
+        _appState.ChatSession.AddMessage(assistantMessageViewModel.GetAesirChatMessage());
+
+        _appState.SelectedChatSessionId = _appState.ChatSession.Id;
+
+        SendingChatOrProcessingFile = false;
+    }
     protected virtual void Dispose(bool disposing)
     {
         if (disposing)
@@ -388,110 +462,4 @@
         return title;
     }
 
-    public void Receive(RegenerateMessageMessage message)
-    {
-        var messageViewModel = message.Value;
-
-        switch (messageViewModel)
-        {
-            case UserMessageViewModel userMessage:
-                RegenerateMessage(userMessage);
-                break;
-            case AssistantMessageViewModel assistantMessage:
-                RegenerateFromAssistantMessage(assistantMessage);
-                break;
-        }
-    }
-
-    private async void RegenerateMessage(UserMessageViewModel userMessageViewModel)
-    {
-        // Find the index of the user message in the conversation
-        var messageIndex = ConversationMessages.IndexOf(userMessageViewModel);
-        if (messageIndex == -1) return;
-        
-        // Remove all messages after this user message (including the assistant response)
-        for (int i = ConversationMessages.Count - 1; i > messageIndex; i--)
-        {
-            ConversationMessages.RemoveAt(i);
-        }
-
-        // Also remove messages from the chat session
-        var messagesToRemove = _appState.ChatSession!.GetMessages().Skip(messageIndex).ToList();
-        foreach (var msg in messagesToRemove)
-        {
-            _appState.ChatSession.RemoveMessage(msg);
-        }
-
-        // Re-send the user message by simulating the send process
-        await ResendUserMessage(userMessageViewModel);
-    }
-
-    private async void RegenerateFromAssistantMessage(AssistantMessageViewModel assistantMessageViewModel)
-    {
-        // Find the index of the assistant message in the conversation
-        var assistantIndex = ConversationMessages.IndexOf(assistantMessageViewModel);
-        if (assistantIndex == -1 || assistantIndex == 0) return;
-
-        // Find the preceding user message
-        UserMessageViewModel? userMessage = null;
-        for (int i = assistantIndex - 1; i >= 0; i--)
-        {
-            if (ConversationMessages[i] is UserMessageViewModel user)
-            {
-                userMessage = user;
-                break;
-            }
-        }
-
-        if (userMessage == null) return;
-
-        // Remove the assistant message and all messages after it
-        for (int i = ConversationMessages.Count - 1; i >= assistantIndex; i--)
-        {
-            ConversationMessages.RemoveAt(i);
-        }
-
-        // Also remove messages from the chat session (from assistant message onwards)
-        var messagesToRemove = _appState.ChatSession!.GetMessages().Skip(assistantIndex).ToList();
-        foreach (var msg in messagesToRemove)
-        {
-            _appState.ChatSession.RemoveMessage(msg);
-        }
-
-        // Re-send the user message by simulating the send process
-        await ResendUserMessage(userMessage);
-    }
-
-    private async Task ResendUserMessage(UserMessageViewModel userMessageViewModel)
-    {
-        ConversationStarted = true;
-        SendingChatOrProcessingFile = true;
-
-        // Add the edited chat message to the session
-        _appState.ChatSession!.AddMessage(AesirChatMessage.NewUserMessage(userMessageViewModel.Message));
-        
-        // Create new assistant message view model
-        var assistantMessageViewModel = Ioc.Default.GetService<AssistantMessageViewModel>();
-        ConversationMessages.Add(assistantMessageViewModel);
-
-        // Prepare the chat request
-        var chatRequest = AesirChatRequest.NewWithDefaults();
-        chatRequest.Model = SelectedModelName!;
-        chatRequest.Conversation = _appState.ChatSession!.Conversation;
-        chatRequest.ChatSessionId = _appState.ChatSession.Id;
-        chatRequest.Title = _appState.ChatSession.Title;
-        chatRequest.ChatSessionUpdatedAt = DateTimeOffset.Now;
-
-        // Send the request and stream the response
-        var result = _chatService.ChatCompletionsStreamedAsync(chatRequest);
-        var title = await assistantMessageViewModel!.SetStreamedMessageAsync(result).ConfigureAwait(false);
-
-        // Update the chat session
-        _appState.ChatSession.Title = title;
-        _appState.ChatSession.AddMessage(assistantMessageViewModel.GetAesirChatMessage());
-
-        _appState.SelectedChatSessionId = _appState.ChatSession.Id;
-
-        SendingChatOrProcessingFile = false;
-    }
 }
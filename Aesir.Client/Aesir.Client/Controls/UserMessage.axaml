<UserControl xmlns="https://github.com/avaloniaui"
             xmlns:x="http://schemas.microsoft.com/winfx/2006/xaml"
             xmlns:d="http://schemas.microsoft.com/expression/blend/2008"
             xmlns:mc="http://schemas.openxmlformats.org/markup-compatibility/2006"
             mc:Ignorable="d"
             x:Class="Aesir.Client.Controls.UserMessage"
             xmlns:vm="clr-namespace:Aesir.Client.ViewModels"
<<<<<<< HEAD
             xmlns:avalonia="clr-namespace:TheArtOfDev.HtmlRenderer.Avalonia;assembly=Avalonia.HtmlRenderer"
=======
             xmlns:htmlRenderer="clr-namespace:TheArtOfDev.HtmlRenderer.Avalonia;assembly=Avalonia.HtmlRenderer"
>>>>>>> 44d9a989
             xmlns:avaloniaIcons="clr-namespace:Material.Icons.Avalonia;assembly=Material.Icons.Avalonia"
             x:DataType="vm:UserMessageViewModel">
    <UserControl.Resources>
        <SolidColorBrush x:Key="AesirBackground" Opacity="0.16" Color="#54A9FF" />
    </UserControl.Resources>
<<<<<<< HEAD
    <StackPanel Orientation="Horizontal" HorizontalAlignment="Right" Margin="0,0,0,24" Spacing="8">
        <Border Background="{DynamicResource AesirBackground}"
                BorderBrush="Black"
                BorderThickness="1"
                CornerRadius="20"
                HorizontalAlignment="Center"
                VerticalAlignment="Center"
        >
            <avalonia:HtmlLabel
                Name="HtmlLabel"
                Text="{Binding Message}" 
                AutoSize="True"
                Background="Transparent"
                BaseStylesheet="* { color: #F9F9F9; } p { padding: 0; margin: 0; }"
                Margin="10"
                Padding="0"
            />
        </Border>
    </StackPanel>
=======
    <Panel HorizontalAlignment="Right" Margin="0,0,0,24">
        <StackPanel IsVisible="{Binding IsEditing}">
            <Border Background="{DynamicResource AesirBackground}"
                    BorderBrush="Black"
                    BorderThickness="1"
                    CornerRadius="20"
                    HorizontalAlignment="Center"
                    VerticalAlignment="Center"
            >
                <TextBox
                    Name="MessageEditor"
                    Text="{Binding RawMessage}" 
                    Background="Transparent"
                    Margin="10"
                    Padding="0"
                />
            </Border>
            <Panel Name="EditorActionPanel" HorizontalAlignment="Right" Margin="0,5,0,0">
                <Button IsVisible="{Binding IsEditing}" Background="Transparent" BorderThickness="0" Padding="5" Click="EndEditAction_Clicked">
                    <avaloniaIcons:MaterialIcon Kind="Check" Width="20" Height="20" />
                </Button>
            </Panel>
        </StackPanel>
        <StackPanel Orientation="Vertical" HorizontalAlignment="Right" IsVisible="{Binding !IsEditing}">
            <Border Background="{DynamicResource AesirBackground}"
                    BorderBrush="Black"
                    BorderThickness="1"
                    CornerRadius="20"
                    HorizontalAlignment="Center"
                    VerticalAlignment="Center"
            >
                <htmlRenderer:HtmlLabel
                    Name="HtmlLabel"
                    Text="{Binding Message}" 
                    AutoSize="True"
                    Background="Transparent"
                    BaseStylesheet="* { color: #F9F9F9; } p { padding: 0; margin: 0; }"
                    Margin="10"
                    Padding="0"
                />
            </Border>
            <Panel Name="ActionPanel" HorizontalAlignment="Right" Margin="0,5,0,0" Opacity="0.0">
                <Button IsVisible="{Binding !IsEditing}" Background="Transparent" BorderThickness="0" Padding="5" Click="StartEditAction_Clicked">
                    <avaloniaIcons:MaterialIcon Kind="Edit" Width="20" Height="20" />
                </Button>
            </Panel>
        </StackPanel>
    </Panel>
>>>>>>> 44d9a989
</UserControl><|MERGE_RESOLUTION|>--- conflicted
+++ resolved
@@ -5,37 +5,12 @@
              mc:Ignorable="d"
              x:Class="Aesir.Client.Controls.UserMessage"
              xmlns:vm="clr-namespace:Aesir.Client.ViewModels"
-<<<<<<< HEAD
-             xmlns:avalonia="clr-namespace:TheArtOfDev.HtmlRenderer.Avalonia;assembly=Avalonia.HtmlRenderer"
-=======
              xmlns:htmlRenderer="clr-namespace:TheArtOfDev.HtmlRenderer.Avalonia;assembly=Avalonia.HtmlRenderer"
->>>>>>> 44d9a989
              xmlns:avaloniaIcons="clr-namespace:Material.Icons.Avalonia;assembly=Material.Icons.Avalonia"
              x:DataType="vm:UserMessageViewModel">
     <UserControl.Resources>
         <SolidColorBrush x:Key="AesirBackground" Opacity="0.16" Color="#54A9FF" />
     </UserControl.Resources>
-<<<<<<< HEAD
-    <StackPanel Orientation="Horizontal" HorizontalAlignment="Right" Margin="0,0,0,24" Spacing="8">
-        <Border Background="{DynamicResource AesirBackground}"
-                BorderBrush="Black"
-                BorderThickness="1"
-                CornerRadius="20"
-                HorizontalAlignment="Center"
-                VerticalAlignment="Center"
-        >
-            <avalonia:HtmlLabel
-                Name="HtmlLabel"
-                Text="{Binding Message}" 
-                AutoSize="True"
-                Background="Transparent"
-                BaseStylesheet="* { color: #F9F9F9; } p { padding: 0; margin: 0; }"
-                Margin="10"
-                Padding="0"
-            />
-        </Border>
-    </StackPanel>
-=======
     <Panel HorizontalAlignment="Right" Margin="0,0,0,24">
         <StackPanel IsVisible="{Binding IsEditing}">
             <Border Background="{DynamicResource AesirBackground}"
@@ -84,5 +59,4 @@
             </Panel>
         </StackPanel>
     </Panel>
->>>>>>> 44d9a989
 </UserControl>
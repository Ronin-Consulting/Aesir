--- conflicted
+++ resolved
@@ -82,21 +82,19 @@
         <DependentUpon>GeneralSettingsView.axaml</DependentUpon>
         <SubType>Code</SubType>
       </Compile>
-<<<<<<< HEAD
       <Compile Update="Views\DocumentsView.axaml.cs">
         <DependentUpon>DocumentsView.axaml</DependentUpon>
         <SubType>Code</SubType>
       </Compile>
       <Compile Update="Views\DocumentView.axaml.cs">
         <DependentUpon>DocumentView.axaml</DependentUpon>
-=======
+      </Compile>
       <Compile Update="Views\InputDialog.axaml.cs">
         <DependentUpon>InputDialog.axaml</DependentUpon>
         <SubType>Code</SubType>
       </Compile>
       <Compile Update="Views\ConfirmDialog.axaml.cs">
         <DependentUpon>ConfirmDialog.axaml</DependentUpon>
->>>>>>> f2e6cd01
         <SubType>Code</SubType>
       </Compile>
     </ItemGroup>
